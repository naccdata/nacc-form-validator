# Changelog

Documentation of release versions of `nacc-form-validator`

## 0.3.0

* Updates `_validate_compare_with` to allow adjustments to be another field, and for base values to be hardcoded values
* Adds additional tests
* Update json_logic `less` function to handle None
* Fixed a bug in min/max validation wrt current_year
* Updates `_validate_temporalrules` to iterate on multiple fields for `previous` and `current` clauses, remove `orderby` attribute
<<<<<<< HEAD
* Adds `previous_record` as a special keyword for `__get_value_for_key`
* Adds `get_previous_record` method to grab previous record from Datastore, which can grab the previous record or the previous record where a specific field is non-empty
* Updates `_check_subschema_valid` to accept an optional record parameter, defaults to the document - used for rules that require the previous record
=======
* Change `_check_with_gds` function to `_validate_compute_gds` and update GDS score validation
* Add `_check_with_rxnorm` function to check whether a given Drug ID is valid RXCUI code.
>>>>>>> 28629123

## 0.2.0

* Updates `_validate_compatibility` to iterate on multiple fields for `then` and `else` clauses, similar to how the `if` clause was handling it
* Updates `cast_record` to set any missing fields to `None`
* Updates `pants_version` in `pants.toml` to `2.22.0` (latest) to support building on macOS
* Renamed `validator` to `nacc_form_validator` for a more unique namespace, and imported `QualityCheck` into `__init__.py` for easier access
* Added documentation/user guides and testing
* Added this CHANGELOG

## 0.1.1 and older

* Initial versions<|MERGE_RESOLUTION|>--- conflicted
+++ resolved
@@ -5,18 +5,15 @@
 ## 0.3.0
 
 * Updates `_validate_compare_with` to allow adjustments to be another field, and for base values to be hardcoded values
-* Adds additional tests
 * Update json_logic `less` function to handle None
-* Fixed a bug in min/max validation wrt current_year
 * Updates `_validate_temporalrules` to iterate on multiple fields for `previous` and `current` clauses, remove `orderby` attribute
-<<<<<<< HEAD
+* Updates `_check_with_gds` function to `_validate_compute_gds` and update GDS score validation
+* Updates `_check_subschema_valid` to accept an optional record parameter, defaults to the document - used for rules that require the previous record
+* Adds `_check_with_rxnorm` function to check whether a given Drug ID is valid RXCUI code.
 * Adds `previous_record` as a special keyword for `__get_value_for_key`
 * Adds `get_previous_record` method to grab previous record from Datastore, which can grab the previous record or the previous record where a specific field is non-empty
-* Updates `_check_subschema_valid` to accept an optional record parameter, defaults to the document - used for rules that require the previous record
-=======
-* Change `_check_with_gds` function to `_validate_compute_gds` and update GDS score validation
-* Add `_check_with_rxnorm` function to check whether a given Drug ID is valid RXCUI code.
->>>>>>> 28629123
+* Adds additional tests
+* Fixed a bug in min/max validation wrt current_year
 
 ## 0.2.0
 
