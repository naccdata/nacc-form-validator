--- conflicted
+++ resolved
@@ -6,10 +6,7 @@
 from datetime import datetime as dt
 from typing import Dict, List, Mapping, Optional
 
-<<<<<<< HEAD
-=======
 from dateutil import parser
->>>>>>> 0cb1d3f1
 from cerberus.validator import Validator
 
 from validator.datastore import Datastore
@@ -198,13 +195,8 @@
                     elif self.__dtypes[key] == 'date':
                         record[key] = parser.parse(value).date()
                     elif self.__dtypes[key] == 'datetime':
-<<<<<<< HEAD
-                        record[key] = dt.strptime(value, '%Y-%m-%d %H:%M:%S')
-            except (ValueError, TypeError) as error:
-=======
                         record[key] = parser.parse(value)
             except (ValueError, TypeError, parser.ParserError) as error:
->>>>>>> 0cb1d3f1
                 log.error(
                     'Failed to cast variable %s, value %s to type %s - %s',
                     key, value, self.__dtypes[key], error)
@@ -222,13 +214,6 @@
 
         Note: Don't remove below docstring,
         Cerberus uses it to validate the schema definition.
-<<<<<<< HEAD
-
-        The rule's arguments are validated against this schema:
-            {'nullable': False}
-        """
-=======
->>>>>>> 0cb1d3f1
 
         The rule's arguments are validated against this schema:
             {'nullable': False}
@@ -237,17 +222,6 @@
         dtype = self.__dtypes[field]
         if max_value in (SchemaDefs.CRR_DATE, SchemaDefs.CRR_YEAR):
             try:
-<<<<<<< HEAD
-                if value > curr_date:
-                    self._error(field, ErrorDefs.CURR_DATE_MAX, str(curr_date))
-            except TypeError as error:
-                self._error(field, ErrorDefs.INVALID_DATE_MAX, str(error))
-        elif max_value == SchemaDefs.CRR_YEAR:
-            dtype = self.__dtypes[field]
-            curr_date = dt.now()
-            try:
-                if value.year > curr_date.year:
-=======
                 if dtype == 'str':
                     input_date = parser.parse(value).date()
                 elif dtype == 'date':
@@ -270,7 +244,6 @@
                     self._error(field, ErrorDefs.CURR_DATE_MAX, str(curr_date))
                 elif (max_value == SchemaDefs.CRR_YEAR
                       and input_date.year > curr_date.year):
->>>>>>> 0cb1d3f1
                     self._error(field, ErrorDefs.CURR_YEAR_MAX, curr_date.year)
             except (TypeError, AttributeError) as error:
                 self._error(field, ErrorDefs.INVALID_DATE_MAX, str(error))
@@ -287,13 +260,6 @@
 
         Note: Don't remove below docstring,
         Cerberus uses it to validate the schema definition.
-<<<<<<< HEAD
-
-        The rule's arguments are validated against this schema:
-            {'nullable': False}
-        """
-=======
->>>>>>> 0cb1d3f1
 
         The rule's arguments are validated against this schema:
             {'nullable': False}
@@ -302,17 +268,6 @@
         dtype = self.__dtypes[field]
         if min_value in (SchemaDefs.CRR_DATE, SchemaDefs.CRR_YEAR):
             try:
-<<<<<<< HEAD
-                if value < curr_date:
-                    self._error(field, ErrorDefs.CURR_DATE_MIN, str(curr_date))
-            except TypeError as error:
-                self._error(field, ErrorDefs.INVALID_DATE_MIN, str(error))
-        elif min_value == SchemaDefs.CRR_YEAR:
-            dtype = self.__dtypes[field]
-            curr_date = dt.now()
-            try:
-                if value.year < curr_date.year:
-=======
                 if dtype == 'str':
                     input_date = parser.parse(value).date()
                 elif dtype == 'date':
@@ -335,7 +290,6 @@
                     self._error(field, ErrorDefs.CURR_DATE_MIN, str(curr_date))
                 elif (min_value == SchemaDefs.CRR_YEAR
                       and input_date.year < curr_date.year):
->>>>>>> 0cb1d3f1
                     self._error(field, ErrorDefs.CURR_YEAR_MIN, curr_date.year)
             except (TypeError, AttributeError) as error:
                 self._error(field, ErrorDefs.INVALID_DATE_MIN, str(error))
@@ -411,11 +365,7 @@
             # Extract conditions for else clause, this is optional
             else_conds = constraint.get(SchemaDefs.ELSE, None)
 
-<<<<<<< HEAD
-            valid = False if (operator == 'OR') else True
-=======
             valid = (operator != 'OR')
->>>>>>> 0cb1d3f1
             # Check whether the dependency conditions satisfied
             for dep_field, conds in if_conds.items():
                 subschema = {dep_field: conds}
@@ -447,11 +397,7 @@
                     subschema,
                     allow_unknown=True,
                     error_handler=CustomErrorHandler(subschema))
-<<<<<<< HEAD
-                if not temp_validator.validate(self.document):
-=======
                 if not temp_validator.validate(self.document, normalize=False):
->>>>>>> 0cb1d3f1
                     errors = temp_validator.errors.items()
                     for error in errors:
                         self._error(field, error_def, rule_no, str(error),
@@ -549,12 +495,8 @@
                     curr_schema,
                     allow_unknown=True,
                     error_handler=CustomErrorHandler(curr_schema))
-<<<<<<< HEAD
-                if not temp_validator.validate({field: value}):
-=======
                 if not temp_validator.validate({field: value},
                                                normalize=False):
->>>>>>> 0cb1d3f1
                     errors = temp_validator.errors.items()
                     for error in errors:
                         self._error(field, ErrorDefs.TEMPORAL, rule_no,
