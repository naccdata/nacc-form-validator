--- conflicted
+++ resolved
@@ -12,13 +12,8 @@
                 "comparator": ">=",
                 "birth_year": "birthyr",
                 "birth_month": "birthmo",
-<<<<<<< HEAD
-                "compare_to": "behage"
-            }
-=======
-                "compare_to": "behage",
-            },
->>>>>>> 33402dbb
+                "compare_to": "behage",
+            },
         },
         "birthmo": {
             "type": "integer",
@@ -37,18 +32,6 @@
 
     # valid cases
     assert nv.validate({
-<<<<<<< HEAD
-        'frmdate': '2024/02/02',
-        'birthmo': 6,
-        'birthyr': 1950,
-        'behage': 50
-    })
-    assert nv.validate({
-        'frmdate': '2024/02/02',
-        'birthmo': 2,
-        'birthyr': 2024,
-        'behage': 0
-=======
         "frmdate": "2024/02/02",
         "birthmo": 6,
         "birthyr": 1950,
@@ -59,21 +42,10 @@
         "birthmo": 2,
         "birthyr": 2024,
         "behage": 0
->>>>>>> 33402dbb
     })
 
     # invalid cases
     assert not nv.validate({
-<<<<<<< HEAD
-        'frmdate': '2024/02/02',
-        'birthmo': 1,
-        'birthyr': 2024,
-        'behage': 50
-    })
-    assert nv.errors == {
-        'frmdate': [
-            "input value behage doesn't satisfy the condition: age at frmdate >= behage"
-=======
         "frmdate": "2024/02/02",
         "birthmo": 1,
         "birthyr": 2024,
@@ -83,7 +55,6 @@
         "frmdate": [
             "input value behage doesn't satisfy the condition: " +
             "age at frmdate >= behage"
->>>>>>> 33402dbb
         ]
     }
 
@@ -99,13 +70,8 @@
                 "comparator": ">=",
                 "birth_year": "birthyr",
                 "birth_month": "birthmo",
-<<<<<<< HEAD
-                "compare_to": ["behage", "cogage", "perchage", 0]
-            }
-=======
                 "compare_to": ["behage", "cogage", "perchage", 0],
             },
->>>>>>> 33402dbb
         },
         "birthmo": {
             "type": "integer",
@@ -133,22 +99,6 @@
 
     # valid cases
     assert nv.validate({
-<<<<<<< HEAD
-        'frmdate': '2024/02/02',
-        'birthmo': 6,
-        'birthyr': 1950,
-        'behage': 50,
-        'cogage': 40,
-        'perchage': 70
-    })
-    assert nv.validate({
-        'frmdate': '2024/02/02',
-        'birthmo': 2,
-        'birthyr': 2024,
-        'behage': 0,
-        'cogage': 0,
-        'perchage': -2
-=======
         "frmdate": "2024/02/02",
         "birthmo": 6,
         "birthyr": 1950,
@@ -163,24 +113,10 @@
         "behage": 0,
         "cogage": 0,
         "perchage": -2,
->>>>>>> 33402dbb
     })
 
     # invalid cases
     assert not nv.validate({
-<<<<<<< HEAD
-        'frmdate': '2024/02/02',
-        'birthmo': 1,
-        'birthyr': 2024,
-        'behage': 50,
-        'cogage': 0,
-        'perchage': 60
-    })
-    assert nv.errors == {
-        'frmdate': [
-            "input value perchage doesn't satisfy the condition: age at frmdate >= behage, cogage, perchage, 0",
-            "input value behage doesn't satisfy the condition: age at frmdate >= behage, cogage, perchage, 0"
-=======
         "frmdate": "2024/02/02",
         "birthmo": 1,
         "birthyr": 2024,
@@ -194,7 +130,6 @@
             "age at frmdate >= behage, cogage, perchage, 0",
             "input value behage doesn't satisfy the condition: " +
             "age at frmdate >= behage, cogage, perchage, 0",
->>>>>>> 33402dbb
         ]
     }
 
@@ -209,13 +144,8 @@
             "compare_age": {
                 "comparator": "<=",
                 "birth_year": "birthyr",
-<<<<<<< HEAD
-                "compare_to": "behage"
-            }
-=======
-                "compare_to": "behage",
-            },
->>>>>>> 33402dbb
+                "compare_to": "behage",
+            },
         },
         "birthyr": {
             "type": "integer"
@@ -227,21 +157,6 @@
 
     nv = create_nacc_validator(schema)
     assert not nv.validate({
-<<<<<<< HEAD
-        'frmdate': '2024/02/02',
-        'birthyr': 2024,
-        'behage': "dummy_str"
-    })
-    assert nv.errors == {
-        'frmdate': [
-            "Error in comparing behage to age at frmdate (0.08761122518822724): '<=' not supported between instances of 'float' and 'str'"
-        ]
-    }
-
-
-def test_compare_age_invalid_base(create_nacc_validator):
-    """Test case where base_date is invalid."""
-=======
         "frmdate": "2024/02/02",
         "birthyr": 2024,
         "behage": "dummy_str"
@@ -256,7 +171,6 @@
 
 def test_compare_age_invalid_fields(create_nacc_validator):
     """Test case where base_date or birth_year is invalid."""
->>>>>>> 33402dbb
     schema = {
         "frmdate": {
             "type": "string",
@@ -264,33 +178,18 @@
                 "comparator": "<=",
                 "birth_year": "birthyr",
                 "compare_to": "behage",
-<<<<<<< HEAD
-            }
-=======
-            },
->>>>>>> 33402dbb
-        },
-        "birthyr": {
-            "type": "integer"
-        },
-        "behage": {
-            "type": "integer"
-        },
-    }
-
-    nv = create_nacc_validator(schema)
-    assert not nv.validate({
-<<<<<<< HEAD
-        'frmdate': 'hello world',
-        'birthyr': 2024,
-        'behage': 50
-    })
-    assert nv.errors == {
-        'frmdate': [
-            'failed to convert value hello world to a date: Unknown string format: hello world'
-        ]
-    }
-=======
+            },
+        },
+        "birthyr": {
+            "type": "integer"
+        },
+        "behage": {
+            "type": "integer"
+        },
+    }
+
+    nv = create_nacc_validator(schema)
+    assert not nv.validate({
         "frmdate": "hello world",
         "birthyr": 2024,
         "behage": 50
@@ -312,7 +211,6 @@
             "Cannot compute birth date, one or more components empty or malformed"
         ],
     }
->>>>>>> 33402dbb
 
 
 def test_compare_age_null_base(create_nacc_validator):
@@ -339,16 +237,8 @@
     nv = create_nacc_validator(schema)
     assert not nv.validate(
         nv.cast_record({
-<<<<<<< HEAD
-            'frmdate': '',
-            'birthyr': 2024,
-            'behage': 50
-        }))
-    assert nv.errors == {'frmdate': ['null value not allowed']}
-=======
             "frmdate": "",
             "birthyr": 2024,
             "behage": 50
         }))
-    assert nv.errors == {"frmdate": ["null value not allowed"]}
->>>>>>> 33402dbb
+    assert nv.errors == {"frmdate": ["null value not allowed"]}