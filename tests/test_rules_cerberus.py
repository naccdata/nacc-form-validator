"""Tests rules that are mainly handled by the Cerberus library (e.g. non-custom
rules)."""


def test_required(create_nacc_validator):
    """Test required case."""
<<<<<<< HEAD
    schema = {'dummy_var': {'required': True, 'type': 'string'}}
=======
    schema = {"dummy_var": {"required": True, "type": "string"}}
>>>>>>> 33402dbb
    nv = create_nacc_validator(schema)

    assert nv.validate({"dummy_var": "hello"})
    assert not nv.validate({})
    assert nv.errors == {"dummy_var": ["required field"]}



def test_nullable(create_nacc_validator):
    """Test nullable case."""
<<<<<<< HEAD
    schema = {'dummy_var': {'nullable': True, 'type': 'string'}}
=======
    schema = {"dummy_var": {"nullable": True, "type": "string"}}
>>>>>>> 33402dbb
    nv = create_nacc_validator(schema)

    assert nv.validate({"dummy_var": "hello"})
    assert nv.validate({"dummy_var": ""})
    assert nv.validate({})


def test_minmax(create_nacc_validator):
    """Test min/max case."""
    schema = {
        "dummy_var": {
            "type": "integer",
            "required": True,
            "min": 0,
            "max": 10
        }
    }
    nv = create_nacc_validator(schema)

    for i in range(0, 10):
        assert nv.validate({"dummy_var": i})

    assert not nv.validate({"dummy_var": 11})
    assert nv.errors == {"dummy_var": ["max value is 10"]}
    assert not nv.validate({"dummy_var": -1})
    assert nv.errors == {"dummy_var": ["min value is 0"]}
    assert not nv.validate({"dummy_var": None})
    assert nv.errors == {"dummy_var": ["null value not allowed"]}



def test_minmax_date(date_constraint, create_nacc_validator):
    """Tests min/max when dates are involved."""
    schema = {
        "frmdate": {
            "type": "string",
            "formatting": "date",
            "regex": date_constraint,
            "min": "2012/01/01",
            "max": "02/02/2024",
        }
    }

    nv = create_nacc_validator(schema)

    # valid cases
    assert nv.validate({"frmdate": "2024/02/02"})
    assert nv.validate({"frmdate": "01/01/2012"})
    assert nv.validate({"frmdate": "06/09/2019"})

    # invalid cases
<<<<<<< HEAD
    assert not nv.validate({'frmdate': "2011/12/31"})
    assert nv.errors == {'frmdate': ['min value is 2012/01/01']}
    assert not nv.validate({'frmdate': "01/01/2011"})
    assert nv.errors == {'frmdate': ['min value is 2012/01/01']}
    assert not nv.validate({'frmdate': "2024/03/03"})
    assert nv.errors == {'frmdate': ['max value is 02/02/2024']}
=======
    assert not nv.validate({"frmdate": "2011/12/31"})
    assert nv.errors == {"frmdate": ["min value is 2012/01/01"]}
    assert not nv.validate({"frmdate": "01/01/2011"})
    assert nv.errors == {"frmdate": ["min value is 2012/01/01"]}
    assert not nv.validate({"frmdate": "2024/03/03"})
    assert nv.errors == {"frmdate": ["max value is 02/02/2024"]}


def test_minmax_date_2(date_constraint, create_nacc_validator):
    schema = {
        "frmdate": {
            "type": "string",
            "formatting": "date",
            "regex": date_constraint,
            "min": "2017-06-01",
        }
    }

    nv = create_nacc_validator(schema)
    assert not nv.validate({"frmdate": "05/01/2017"})
    assert nv.errors == {"frmdate": ["min value is 2017-06-01"]}
>>>>>>> 33402dbb


def test_regex(create_nacc_validator):
    """Test regex."""
    schema = {
        "zip": {
            "type": "string",
            "nullable": True,
            "regex": "^(00[6-9]|0[1-9]\\d|[1-9]\\d{2})$",
        }
    }
    nv = create_nacc_validator(schema)

    assert nv.validate({"zip": "006"})
    assert nv.validate({"zip": "012"})
    assert nv.validate({"zip": "999"})

    assert not nv.validate({"zip": "6"})
    assert nv.errors == {
        "zip":
        ["value does not match regex '^(00[6-9]|0[1-9]\\d|[1-9]\\d{2})$'"]
    }
    assert not nv.validate({"zip": "12"})
    assert nv.errors == {
        "zip":
        ["value does not match regex '^(00[6-9]|0[1-9]\\d|[1-9]\\d{2})$'"]
    }
    assert not nv.validate({"zip": "1000"})
    assert nv.errors == {
        "zip":
        ["value does not match regex '^(00[6-9]|0[1-9]\\d|[1-9]\\d{2})$'"]
    }

<<<<<<< HEAD
    assert not nv.validate({'zip': "6"})
    assert nv.errors == {
        'zip':
        ["value does not match regex '^(00[6-9]|0[1-9]\\d|[1-9]\\d{2})$'"]
    }
    assert not nv.validate({'zip': "12"})
    assert nv.errors == {
        'zip':
        ["value does not match regex '^(00[6-9]|0[1-9]\\d|[1-9]\\d{2})$'"]
    }
    assert not nv.validate({'zip': "1000"})
    assert nv.errors == {
        'zip':
        ["value does not match regex '^(00[6-9]|0[1-9]\\d|[1-9]\\d{2})$'"]
    }

=======
>>>>>>> 33402dbb

def test_anyof(create_nacc_validator):
    """Test anyof case."""
    schema = {
        "dummy_var": {
            "type": "integer",
            "required": True,
            "anyof": [{
                "min": 0,
                "max": 10
            }, {
                "allowed": [99]
<<<<<<< HEAD
            }]
=======
            }],
>>>>>>> 33402dbb
        }
    }
    nv = create_nacc_validator(schema)

    for i in range(0, 10):
<<<<<<< HEAD
        assert nv.validate({'dummy_var': i})
    assert nv.validate({'dummy_var': 99})
    assert not nv.validate({'dummy_var': 100})
    assert nv.errors == {
        'dummy_var': [
            'no definitions validate', {
                'anyof definition 0': ['max value is 10'],
                'anyof definition 1': ['unallowed value 100']
            }
        ]
    }
    assert not nv.validate({'dummy_var': -1})
    assert nv.errors == {
        'dummy_var': [
            'no definitions validate', {
                'anyof definition 0': ['min value is 0'],
                'anyof definition 1': ['unallowed value -1']
            }
=======
        assert nv.validate({"dummy_var": i})
    assert nv.validate({"dummy_var": 99})
    assert not nv.validate({"dummy_var": 100})
    assert nv.errors == {
        "dummy_var": [
            "no definitions validate",
            {
                "anyof definition 0": ["max value is 10"],
                "anyof definition 1": ["unallowed value 100"],
            },
        ]
    }
    assert not nv.validate({"dummy_var": -1})
    assert nv.errors == {
        "dummy_var": [
            "no definitions validate",
            {
                "anyof definition 0": ["min value is 0"],
                "anyof definition 1": ["unallowed value -1"],
            },
>>>>>>> 33402dbb
        ]
    }


def test_date_format(date_constraint, create_nacc_validator):
    """Test dates schema from regex."""
    schema = {
        "frmdate": {
            "required": True,
            "type": "string",
            "formatting": "date",
            "regex": date_constraint,
        }
    }

    nv = create_nacc_validator(schema)
    assert nv.validate({"frmdate": "01/01/2001"})
    assert nv.validate({"frmdate": "2001/01/01"})

<<<<<<< HEAD
    assert not nv.validate({'frmdate': '01/01/01'})
    assert nv.errors == {
        'frmdate': [f"value does not match regex '{date_constraint}'"]
    }
    assert not nv.validate({'frmdate': 'hello world'})
    assert nv.errors == {
        'frmdate': [f"value does not match regex '{date_constraint}'"]
=======
    assert not nv.validate({"frmdate": "01/01/01"})
    assert nv.errors == {
        "frmdate": [f"value does not match regex '{date_constraint}'"]
    }
    assert not nv.validate({"frmdate": "hello world"})
    assert nv.errors == {
        "frmdate": [f"value does not match regex '{date_constraint}'"]
>>>>>>> 33402dbb
    }


def test_allowed(create_nacc_validator):
    """Test allowed with strings."""
<<<<<<< HEAD
    schema = {"testvar": {"allowed": [1, 'hello']}}
=======
    schema = {"testvar": {"allowed": [1, "hello"]}}
>>>>>>> 33402dbb

    nv = create_nacc_validator(schema)

    assert nv.validate({"testvar": 1})
    assert nv.validate({"testvar": "hello"})

    assert not nv.validate({"testvar": 2})
    assert nv.errors == {"testvar": ["unallowed value 2"]}
    assert not nv.validate({"testvar": "1"})
    assert nv.errors == {"testvar": ["unallowed value 1"]}
    assert not nv.validate({"testvar": "hell0"})
    assert nv.errors == {"testvar": ["unallowed value hell0"]}
    assert not nv.validate({"testvar": None})
    assert nv.errors == {"testvar": ["null value not allowed"]}<|MERGE_RESOLUTION|>--- conflicted
+++ resolved
@@ -4,11 +4,7 @@
 
 def test_required(create_nacc_validator):
     """Test required case."""
-<<<<<<< HEAD
-    schema = {'dummy_var': {'required': True, 'type': 'string'}}
-=======
     schema = {"dummy_var": {"required": True, "type": "string"}}
->>>>>>> 33402dbb
     nv = create_nacc_validator(schema)
 
     assert nv.validate({"dummy_var": "hello"})
@@ -16,14 +12,9 @@
     assert nv.errors == {"dummy_var": ["required field"]}
 
 
-
 def test_nullable(create_nacc_validator):
     """Test nullable case."""
-<<<<<<< HEAD
-    schema = {'dummy_var': {'nullable': True, 'type': 'string'}}
-=======
     schema = {"dummy_var": {"nullable": True, "type": "string"}}
->>>>>>> 33402dbb
     nv = create_nacc_validator(schema)
 
     assert nv.validate({"dummy_var": "hello"})
@@ -54,7 +45,6 @@
     assert nv.errors == {"dummy_var": ["null value not allowed"]}
 
 
-
 def test_minmax_date(date_constraint, create_nacc_validator):
     """Tests min/max when dates are involved."""
     schema = {
@@ -75,14 +65,6 @@
     assert nv.validate({"frmdate": "06/09/2019"})
 
     # invalid cases
-<<<<<<< HEAD
-    assert not nv.validate({'frmdate': "2011/12/31"})
-    assert nv.errors == {'frmdate': ['min value is 2012/01/01']}
-    assert not nv.validate({'frmdate': "01/01/2011"})
-    assert nv.errors == {'frmdate': ['min value is 2012/01/01']}
-    assert not nv.validate({'frmdate': "2024/03/03"})
-    assert nv.errors == {'frmdate': ['max value is 02/02/2024']}
-=======
     assert not nv.validate({"frmdate": "2011/12/31"})
     assert nv.errors == {"frmdate": ["min value is 2012/01/01"]}
     assert not nv.validate({"frmdate": "01/01/2011"})
@@ -104,7 +86,6 @@
     nv = create_nacc_validator(schema)
     assert not nv.validate({"frmdate": "05/01/2017"})
     assert nv.errors == {"frmdate": ["min value is 2017-06-01"]}
->>>>>>> 33402dbb
 
 
 def test_regex(create_nacc_validator):
@@ -138,25 +119,6 @@
         ["value does not match regex '^(00[6-9]|0[1-9]\\d|[1-9]\\d{2})$'"]
     }
 
-<<<<<<< HEAD
-    assert not nv.validate({'zip': "6"})
-    assert nv.errors == {
-        'zip':
-        ["value does not match regex '^(00[6-9]|0[1-9]\\d|[1-9]\\d{2})$'"]
-    }
-    assert not nv.validate({'zip': "12"})
-    assert nv.errors == {
-        'zip':
-        ["value does not match regex '^(00[6-9]|0[1-9]\\d|[1-9]\\d{2})$'"]
-    }
-    assert not nv.validate({'zip': "1000"})
-    assert nv.errors == {
-        'zip':
-        ["value does not match regex '^(00[6-9]|0[1-9]\\d|[1-9]\\d{2})$'"]
-    }
-
-=======
->>>>>>> 33402dbb
 
 def test_anyof(create_nacc_validator):
     """Test anyof case."""
@@ -169,36 +131,12 @@
                 "max": 10
             }, {
                 "allowed": [99]
-<<<<<<< HEAD
-            }]
-=======
             }],
->>>>>>> 33402dbb
         }
     }
     nv = create_nacc_validator(schema)
 
     for i in range(0, 10):
-<<<<<<< HEAD
-        assert nv.validate({'dummy_var': i})
-    assert nv.validate({'dummy_var': 99})
-    assert not nv.validate({'dummy_var': 100})
-    assert nv.errors == {
-        'dummy_var': [
-            'no definitions validate', {
-                'anyof definition 0': ['max value is 10'],
-                'anyof definition 1': ['unallowed value 100']
-            }
-        ]
-    }
-    assert not nv.validate({'dummy_var': -1})
-    assert nv.errors == {
-        'dummy_var': [
-            'no definitions validate', {
-                'anyof definition 0': ['min value is 0'],
-                'anyof definition 1': ['unallowed value -1']
-            }
-=======
         assert nv.validate({"dummy_var": i})
     assert nv.validate({"dummy_var": 99})
     assert not nv.validate({"dummy_var": 100})
@@ -219,7 +157,6 @@
                 "anyof definition 0": ["min value is 0"],
                 "anyof definition 1": ["unallowed value -1"],
             },
->>>>>>> 33402dbb
         ]
     }
 
@@ -239,15 +176,6 @@
     assert nv.validate({"frmdate": "01/01/2001"})
     assert nv.validate({"frmdate": "2001/01/01"})
 
-<<<<<<< HEAD
-    assert not nv.validate({'frmdate': '01/01/01'})
-    assert nv.errors == {
-        'frmdate': [f"value does not match regex '{date_constraint}'"]
-    }
-    assert not nv.validate({'frmdate': 'hello world'})
-    assert nv.errors == {
-        'frmdate': [f"value does not match regex '{date_constraint}'"]
-=======
     assert not nv.validate({"frmdate": "01/01/01"})
     assert nv.errors == {
         "frmdate": [f"value does not match regex '{date_constraint}'"]
@@ -255,17 +183,12 @@
     assert not nv.validate({"frmdate": "hello world"})
     assert nv.errors == {
         "frmdate": [f"value does not match regex '{date_constraint}'"]
->>>>>>> 33402dbb
     }
 
 
 def test_allowed(create_nacc_validator):
     """Test allowed with strings."""
-<<<<<<< HEAD
-    schema = {"testvar": {"allowed": [1, 'hello']}}
-=======
     schema = {"testvar": {"allowed": [1, "hello"]}}
->>>>>>> 33402dbb
 
     nv = create_nacc_validator(schema)
 
