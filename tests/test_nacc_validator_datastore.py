--- conflicted
+++ resolved
@@ -1,9 +1,6 @@
 """Tests the NACCValidator (from nacc_validator.py) when a datastore is
 required, e.g. temporal rules Creates a dummy datastore for simple testing."""
-<<<<<<< HEAD
-=======
-
->>>>>>> 33402dbb
+
 import copy
 
 import pytest
@@ -19,21 +16,6 @@
 
     def __init__(self, pk_field: str, orderby: str) -> None:
         self.__db = {
-<<<<<<< HEAD
-            'PatientID1': [{
-                "visit_num": 1,
-                "taxes": 8,
-                "birthyr": 1950,
-                "birthmo": None,
-                "birthdy": None
-            }, {
-                "visit_num": 3,
-                "taxes": 0,
-                "birthyr": 1950,
-                "birthmo": 6,
-                "birthdy": 9
-            }]
-=======
             "PatientID1": [
                 {
                     "visit_num": 1,
@@ -50,7 +32,6 @@
                     "birthdy": 9,
                 },
             ]
->>>>>>> 33402dbb
         }
 
         # dummy rxcui mapping for testing
@@ -146,50 +127,19 @@
                 "previous": {
                     "taxes": {
                         "allowed": [0]
-<<<<<<< HEAD
                     }
                 },
                 "current": {
                     "taxes": {
                         "forbidden": [8]
                     }
-                }
-            }]
-        }
-=======
-                    }
-                },
-                "current": {
-                    "taxes": {
-                        "forbidden": [8]
-                    }
                 },
             }],
         },
->>>>>>> 33402dbb
     }
 
 
 def test_temporal_check(schema):
-<<<<<<< HEAD
-    """ Temporal test check - this is basically a more involved version of the example provided in docs/index.md """
-    nv = create_nacc_validator_with_ds(schema, 'patient_id', 'visit_num')
-
-    assert nv.validate({
-        'patient_id': 'PatientID1',
-        'visit_num': 4,
-        'taxes': 1
-    })
-
-    assert not nv.validate({
-        'patient_id': 'PatientID1',
-        'visit_num': 4,
-        'taxes': 8
-    })
-    assert nv.errors == {
-        'taxes': [
-            "('taxes', ['unallowed value 8']) for if {'taxes': {'allowed': [0]}} in previous visit then {'taxes': {'forbidden': [8]}} in current visit - temporal rule no: 0"
-=======
     """Temporal test check - this is basically a more involved version of the
     example provided in docs/index.md.
     """
@@ -212,55 +162,29 @@
             +
             "in previous visit then {'taxes': {'forbidden': [8]}} in current "
             + "visit - temporal rule no: 0"
->>>>>>> 33402dbb
         ]
     }
 
 
 def test_temporal_check_swap_order(schema):
     """Test temporal check when the order of evaluation is swapped."""
-<<<<<<< HEAD
-    schema['taxes']['temporalrules'][0]['swap_order'] = True
-    nv = create_nacc_validator_with_ds(schema, 'patient_id', 'visit_num')
-
-    assert nv.validate({
-        'patient_id': 'PatientID1',
-        'visit_num': 4,
-        'taxes': 1
+    schema["taxes"]["temporalrules"][0]["swap_order"] = True
+    nv = create_nacc_validator_with_ds(schema, "patient_id", "visit_num")
+
+    assert nv.validate({
+        "patient_id": "PatientID1",
+        "visit_num": 4,
+        "taxes": 1
     })
     # since 8 fails the current condition, validation skipped
     assert nv.validate({
-        'patient_id': 'PatientID1',
-        'visit_num': 4,
-        'taxes': 8
-=======
-    schema["taxes"]["temporalrules"][0]["swap_order"] = True
-    nv = create_nacc_validator_with_ds(schema, "patient_id", "visit_num")
-
-    assert nv.validate({
-        "patient_id": "PatientID1",
-        "visit_num": 4,
-        "taxes": 1
-    })
-    # since 8 fails the current condition, validation skipped
-    assert nv.validate({
         "patient_id": "PatientID1",
         "visit_num": 4,
         "taxes": 8
->>>>>>> 33402dbb
     })
 
     nv.reset_record_cache()
     assert not nv.validate({
-<<<<<<< HEAD
-        'patient_id': 'PatientID1',
-        'visit_num': 2,
-        'taxes': 1
-    })
-    assert nv.errors == {
-        'taxes': [
-            "('taxes', ['unallowed value 8']) for if {'taxes': {'forbidden': [8]}} in current visit then {'taxes': {'allowed': [0]}} in previous visit - temporal rule no: 0"
-=======
         "patient_id": "PatientID1",
         "visit_num": 2,
         "taxes": 1
@@ -271,7 +195,6 @@
             +
             "in current visit then {'taxes': {'allowed': [0]}} in previous " +
             "visit - temporal rule no: 0"
->>>>>>> 33402dbb
         ]
     }
 
@@ -279,18 +202,6 @@
 def test_temporal_check_no_prev_visit(schema):
     """Temporal test check when there are no previous visits (e.g. before visit
     0)"""
-<<<<<<< HEAD
-    nv = create_nacc_validator_with_ds(schema, 'patient_id', 'visit_num')
-
-    assert not nv.validate({
-        'patient_id': 'PatientID1',
-        'visit_num': 0,
-        'taxes': 1
-    })
-    assert nv.errors == {
-        'taxes': [
-            'failed to retrieve the previous visit, cannot proceed with validation'
-=======
     nv = create_nacc_validator_with_ds(schema, "patient_id", "visit_num")
 
     assert not nv.validate({
@@ -301,7 +212,6 @@
     assert nv.errors == {
         "taxes": [
             "failed to retrieve the previous visit, cannot proceed with validation"
->>>>>>> 33402dbb
         ]
     }
 
@@ -333,17 +243,6 @@
                     "birthmo": {
                         "nullable": False
                     }
-<<<<<<< HEAD
-                }
-            }]
-        }
-    }
-    nv = create_nacc_validator_with_ds(schema, 'patient_id', 'visit_num')
-    assert nv.validate({
-        'patient_id': 'PatientID1',
-        'visit_num': 4,
-        'birthmo': 6
-=======
                 },
             }],
         },
@@ -353,21 +252,14 @@
         "patient_id": "PatientID1",
         "visit_num": 4,
         "birthmo": 6
->>>>>>> 33402dbb
     })
 
     # if ignore_empty is set and we cannot find a record, pass through the validation
     nv.reset_record_cache()
     assert nv.validate({
-<<<<<<< HEAD
-        'patient_id': 'PatientID1',
-        'visit_num': 2,
-        'birthmo': 6
-=======
         "patient_id": "PatientID1",
         "visit_num": 2,
         "birthmo": 6
->>>>>>> 33402dbb
     })
 
 
@@ -390,23 +282,6 @@
         },
     }
 
-<<<<<<< HEAD
-    nv = create_nacc_validator_with_ds(schema, 'patient_id', 'visit_num')
-    assert nv.validate({
-        'patient_id': 'PatientID1',
-        'visit_num': 4,
-        'birthyr': 1950
-    })
-
-    assert not nv.validate({
-        'patient_id': 'PatientID1',
-        'visit_num': 4,
-        'birthyr': 2000
-    })
-    assert nv.errors == {
-        'birthyr': [
-            "input value doesn't satisfy the condition birthyr == birthyr (previous record)"
-=======
     nv = create_nacc_validator_with_ds(schema, "patient_id", "visit_num")
     assert nv.validate({
         "patient_id": "PatientID1",
@@ -423,21 +298,14 @@
         "birthyr": [
             "input value doesn't satisfy the condition " +
             "birthyr == birthyr (previous record)"
->>>>>>> 33402dbb
         ]
     }
 
     nv.reset_record_cache()
     assert nv.validate({
-<<<<<<< HEAD
-        'patient_id': 'PatientID1',
-        'visit_num': 2,
-        'birthyr': 1950
-=======
         "patient_id": "PatientID1",
         "visit_num": 2,
         "birthyr": 1950
->>>>>>> 33402dbb
     })
 
 
@@ -461,34 +329,20 @@
         },
     }
 
-<<<<<<< HEAD
-    nv = create_nacc_validator_with_ds(schema, 'patient_id', 'visit_num')
-    assert nv.validate({
-        'patient_id': 'PatientID1',
-        'visit_num': 4,
-        'birthmo': 6
-=======
     nv = create_nacc_validator_with_ds(schema, "patient_id", "visit_num")
     assert nv.validate({
         "patient_id": "PatientID1",
         "visit_num": 4,
         "birthmo": 6
->>>>>>> 33402dbb
     })
 
     # since ignore_empty = True, this will skip over validation in the previous
     # record not found
     nv.reset_record_cache()
     assert nv.validate({
-<<<<<<< HEAD
-        'patient_id': 'PatientID1',
-        'visit_num': 2,
-        'birthmo': 6
-=======
         "patient_id": "PatientID1",
         "visit_num": 2,
         "birthmo": 6
->>>>>>> 33402dbb
     })
 
 
@@ -511,33 +365,16 @@
         },
     }
 
-<<<<<<< HEAD
-    nv = create_nacc_validator_with_ds(schema, 'patient_id', 'visit_num')
-    assert nv.validate({
-        'patient_id': 'PatientID1',
-        'visit_num': 4,
-        'birthmo': 6
-=======
     nv = create_nacc_validator_with_ds(schema, "patient_id", "visit_num")
     assert nv.validate({
         "patient_id": "PatientID1",
         "visit_num": 4,
         "birthmo": 6
->>>>>>> 33402dbb
     })
 
     # since ignore_empty = False, this is not allowed
     nv.reset_record_cache()
     assert not nv.validate({
-<<<<<<< HEAD
-        'patient_id': 'PatientID1',
-        'visit_num': 2,
-        'birthmo': 6
-    })
-    assert nv.errors == {
-        'birthmo': [
-            'failed to retrieve record for previous visit, cannot proceed with validation birthmo == birthmo (previous record)'
-=======
         "patient_id": "PatientID1",
         "visit_num": 2,
         "birthmo": 6
@@ -546,7 +383,6 @@
         "birthmo": [
             "failed to retrieve record for previous visit, cannot proceed with "
             + "validation birthmo == birthmo (previous record)"
->>>>>>> 33402dbb
         ]
     }
 
@@ -574,23 +410,6 @@
         },
     }
 
-<<<<<<< HEAD
-    nv = create_nacc_validator_with_ds(schema, 'patient_id', 'visit_num')
-    assert nv.validate({
-        'patient_id': 'PatientID1',
-        'visit_num': 4,
-        'birthyear': 1950
-    })
-
-    assert not nv.validate({
-        'patient_id': 'PatientID1',
-        'visit_num': 4,
-        'birthyear': 2000
-    })
-    assert nv.errors == {
-        'birthyear': [
-            "input value doesn't satisfy the condition birthyear == birthyr (previous record)"
-=======
     nv = create_nacc_validator_with_ds(schema, "patient_id", "visit_num")
     assert nv.validate({
         "patient_id": "PatientID1",
@@ -607,21 +426,14 @@
         "birthyear": [
             "input value doesn't satisfy the condition " +
             "birthyear == birthyr (previous record)"
->>>>>>> 33402dbb
         ]
     }
 
     nv.reset_record_cache()
     assert nv.validate({
-<<<<<<< HEAD
-        'patient_id': 'PatientID1',
-        'visit_num': 2,
-        'birthyear': 1950
-=======
         "patient_id": "PatientID1",
         "visit_num": 2,
         "birthyear": 1950
->>>>>>> 33402dbb
     })
 
 
@@ -649,35 +461,6 @@
                         "compare_with": {
                             "comparator": "==",
                             "base": "birthyr",
-<<<<<<< HEAD
-                            "previous_record": True
-                        }
-                    }
-                }
-            }]
-        }
-    }
-    nv = create_nacc_validator_with_ds(schema, 'patient_id', 'visit_num')
-    assert nv.validate({
-        'patient_id': 'PatientID1',
-        'visit_num': 4,
-        'birthyr': 1950
-    })
-
-    assert not nv.validate({
-        'patient_id': 'PatientID1',
-        'visit_num': 4,
-        'birthyr': 1951
-    })
-    assert nv.errors == {
-        'birthyr': [
-            '(\'birthyr\', ["input value doesn\'t satisfy the condition birthyr == birthyr (previous record)"]) for '
-            + 'if {\'birthyr\': {\'forbidden\': [-1]}} in previous visit ' +
-            'then {\'birthyr\': {\'compare_with\': {\'comparator\': \'==\', \'base\': \'birthyr\', \'previous_record\': True}}} in current visit '
-            + '- temporal rule no: 0'
-        ]
-    }
-=======
                             "previous_record": True,
                         }
                     }
@@ -707,7 +490,6 @@
             "- temporal rule no: 0"
         ]
     }
->>>>>>> 33402dbb
 
 
 def test_check_with_rxnorm():
@@ -742,13 +524,8 @@
                 "args": {
                     "own": False
                 }
-<<<<<<< HEAD
-            }
-        }
-=======
             },
         },
->>>>>>> 33402dbb
     }
 
     nv = create_nacc_validator_with_ds(schema, "patient_id", "visit_num")
@@ -757,17 +534,9 @@
     assert nv.validate({"oldadcid": 10})
     assert not nv.validate({"adcid": 1})
     assert nv.errors == {
-<<<<<<< HEAD
-        'adcid': ["Provided ADCID 1 does not match your center's ADCID"]
+        "adcid": ["Provided ADCID 1 does not match your center's ADCID"]
     }
     assert not nv.validate({"oldadcid": 20})
     assert nv.errors == {
-        'oldadcid': ["Provided ADCID 20 is not in the valid list of ADCIDs"]
-=======
-        "adcid": ["Provided ADCID 1 does not match your center's ADCID"]
-    }
-    assert not nv.validate({"oldadcid": 20})
-    assert nv.errors == {
         "oldadcid": ["Provided ADCID 20 is not in the valid list of ADCIDs"]
->>>>>>> 33402dbb
     }