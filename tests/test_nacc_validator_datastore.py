"""
Tests the NACCValidator (from nacc_validator.py) when a datastore is required, e.g. temporal rules
Creates a dummy datastore for simple testing
"""
import copy
import pytest

from nacc_form_validator.nacc_validator import NACCValidator, CustomErrorHandler
from nacc_form_validator.datastore import Datastore


class CustomDatastore(Datastore):
    """Class to represent the datastore (or warehouse) where previous
    records stored
    """

    def __init__(self, pk_field: str, orderby: str) -> None:
        self.__db = {
            'PatientID1': [
                {
                    "visit_num": 1,
                    "taxes": 8,
                    "birthyr": 1950,
                    "birthmo": None,
                    "birthdy": None
                },
                {
                    "visit_num": 3,
                    "taxes": 0,
                    "birthyr": 1950,
                    "birthmo": 6,
                    "birthdy": 9
                }
            ]
        }

        # dummy rxcui mapping for testing
        self.__valid_rxcui = list(range(50))

        super().__init__(pk_field, orderby)

    def get_previous_record(self, current_record: dict[str, str]) -> dict[str, str] | None:
        """
        See where current record would fit in the sorted record and return the previous record.
        Assumes the current record does NOT exist already in the database.
        Making a deep copy since we don't actually want to modify the record in this method
        """
        key = current_record[self.pk_field]
        if key not in self.__db:
            return None

        sorted_record = copy.deepcopy(self.__db[key])
        sorted_record.append(current_record)
        sorted_record.sort(key=lambda record: record[self.orderby])

        index = sorted_record.index(current_record)
        return sorted_record[index - 1] if index != 0 else None

    def get_previous_nonempty_record(self, current_record: dict[str, str], field: tuple[str, list[str]]) -> dict[str, str] | None:
        """
        Grabs the previous record where field is not empty
        """
        key = current_record[self.pk_field]
        if key not in self.__db:
            return None

        if isinstance(field, str):
            field = [field]

        sorted_record = []
        for x in self.__db[key]:
            nonempty = True
            for f in field:
                if x.get(f, None) is None:
                    nonempty = False
            if nonempty:
                sorted_record.append(x)

        sorted_record.append(current_record)
        sorted_record.sort(key=lambda record: record[self.orderby])

        index = sorted_record.index(current_record)
        return sorted_record[index - 1] if index != 0 else None

    def is_valid_rxcui(self, drugid: int) -> bool:
        """ For RXCUI testing """
        return drugid in self.__valid_rxcui


def create_nacc_validator_with_ds(schema: dict[str, object], pk_field: str, orderby: str) -> NACCValidator:
    """ Creates a generic NACCValidtor with the above CustomDataStore """
    nv = NACCValidator(schema,
                       allow_unknown=False,
                       error_handler=CustomErrorHandler(schema))

    nv.primary_key = pk_field
    nv.datastore = CustomDatastore(pk_field, orderby)
    return nv

@pytest.fixture
def schema():
    return {
        "patient_id": {"type": "string"},
        "visit_num": {"type": "integer"},
        "taxes": {
            "type": "integer",
            "temporalrules": [
                {
                    "index": 0,
                    "previous": {
                        "taxes": {"allowed": [0]}
                    },
                    "current": {
                        "taxes": {"forbidden": [8]}
                    }
                }
            ]
        }
    }

def test_temporal_check(schema):
    """ Temporal test check - this is basically a more involved version of the example provided in docs/index.md """
    nv = create_nacc_validator_with_ds(schema, 'patient_id', 'visit_num')

    assert nv.validate({'patient_id': 'PatientID1',
                       'visit_num': 4, 'taxes': 1})
    assert not nv.validate(
        {'patient_id': 'PatientID1', 'visit_num': 4, 'taxes': 8})
    assert nv.errors == {'taxes': [
        "('taxes', ['unallowed value 8']) in current visit for {'taxes': {'allowed': [0]}} in previous visit - temporal rule no: 0"]}

def test_temporal_check_no_prev_visit(schema):
    """ Temporal test check when there are no previous visits (e.g. before visit 0) """
    nv = create_nacc_validator_with_ds(schema, 'patient_id', 'visit_num')

    assert not nv.validate(
        {'patient_id': 'PatientID1', 'visit_num': 0, 'taxes': 1})
    assert nv.errors == {'taxes': [
        'failed to retrieve the previous visit, cannot proceed with validation']}

def test_temporal_check_previous_nonempty():
    """ Temporal check where previous record is nonempty """
    schema = {
        "patient_id": {"type": "string"},
        "visit_num": {"type": "integer"},
        "birthmo": {
            "type": "integer",
            "temporalrules": [
                {
                    "index": 0,
                    "ignore_empty": ["birthmo", "birthdy"],
                    "previous": {
                        "birthmo": {"nullable": False},
                        "birthdy": {"nullable": False},
                    },
                    "current": {
                        "birthmo": {"nullable": False}
                    }
                }
            ]
        }
    }
    nv = create_nacc_validator_with_ds(schema, 'patient_id', 'visit_num')
    assert nv.validate({'patient_id': 'PatientID1', 'visit_num': 4, 'birthmo': 6})

    # if ignore_empty is set and we cannot find a record, pass through the validation
    assert nv.validate({'patient_id': 'PatientID1', 'visit_num': 2, 'birthmo': 6})

def test_compare_with_previous_record():
    """ Test compare_with previous record """
    schema = {
        "patient_id": {"type": "string"},
        "visit_num": {"type": "integer"},
        "birthyr": {
            "type": "integer",
            "compare_with": {
                "comparator": "==",
                "base": "birthyr",
                "previous_record": True
            }
        }
    }

    nv = create_nacc_validator_with_ds(schema, 'patient_id', 'visit_num')
    assert nv.validate({'patient_id': 'PatientID1', 'visit_num': 4, 'birthyr': 1950})

    assert not nv.validate({'patient_id': 'PatientID1', 'visit_num': 4, 'birthyr': 2000})
    assert nv.errors == {'birthyr': ["input value doesn't satisfy the condition birthyr == birthyr (previous record)"]}

    assert nv.validate({'patient_id': 'PatientID1', 'visit_num': 2, 'birthyr': 1950})

def test_compare_with_previous_nonempty_record():
    """ Test compare_with previous nonempty record """
    schema = {
        "patient_id": {"type": "string"},
        "visit_num": {"type": "integer"},
        "birthmo": {
            "type": "integer",
            "compare_with": {
                "comparator": "==",
                "base": "birthmo",
                "previous_record": True,
                "ignore_empty": True
            }
        }
    }

    nv = create_nacc_validator_with_ds(schema, 'patient_id', 'visit_num')
    assert nv.validate({'patient_id': 'PatientID1', 'visit_num': 4, 'birthmo': 6})

<<<<<<< HEAD
    # since ignore_empty = True, this will skip over validation in the previous record not found
    assert nv.validate({'patient_id': 'PatientID1', 'visit_num': 2, 'birthmo': 6})

def test_compare_with_previous_nonempty_record_not_allowed():
    """ Test compare_with previous nonempty record but not ignoring empty """
    schema = {
        "patient_id": {"type": "string"},
        "visit_num": {"type": "integer"},
        "birthmo": {
            "type": "integer",
            "compare_with": {
                "comparator": "==",
                "base": "birthmo",
                "previous_record": True
            }
        }
    }

    nv = create_nacc_validator_with_ds(schema, 'patient_id', 'visit_num')
    assert nv.validate({'patient_id': 'PatientID1', 'visit_num': 4, 'birthmo': 6})

    # since ignore_empty = False, this is not allowed
    nv.reset_record_cache()
=======
>>>>>>> 67b6838d
    assert not nv.validate({'patient_id': 'PatientID1', 'visit_num': 2, 'birthmo': 6})
    assert nv.errors == {'birthmo': ['failed to retrieve record for previous visit, cannot proceed with validation birthmo == birthmo (previous record)']}

def test_compare_with_previous_different_variable():
    """ Test compare_with previous record and a different variable name.
        This is identical to the test_compare_with_previous_record test
        just with different variables
    """
    schema = {
        "patient_id": {"type": "string"},
        "visit_num": {"type": "integer"},
        "birthyear": {
            "type": "integer",
            "compare_with": {
                "comparator": "==",
                "base": "birthyr",
                "previous_record": True
            }
        }
    }

    nv = create_nacc_validator_with_ds(schema, 'patient_id', 'visit_num')
    assert nv.validate({'patient_id': 'PatientID1', 'visit_num': 4, 'birthyear': 1950})

    assert not nv.validate({'patient_id': 'PatientID1', 'visit_num': 4, 'birthyear': 2000})
    assert nv.errors == {'birthyear': ["input value doesn't satisfy the condition birthyear == birthyr (previous record)"]}

    nv.reset_record_cache()
    assert nv.validate({'patient_id': 'PatientID1', 'visit_num': 2, 'birthyear': 1950})

def test_check_with_rxnorm():
    """ Test checking drugID is a valid RXCUI """
    schema = {
        "drug": {
            "type": "integer",
            "check_with": "rxnorm"
        }
    }

    nv = create_nacc_validator_with_ds(schema, 'patient_id', 'visit_num')

    for i in range(50):
        assert nv.validate({"drug": i})

    assert not nv.validate({"drug": -1})
    assert nv.errors == {'drug': ['Drug ID -1 is not a valid RXCUI']}
    assert not nv.validate({"drug": 100})
    assert nv.errors == {'drug': ['Drug ID 100 is not a valid RXCUI']}<|MERGE_RESOLUTION|>--- conflicted
+++ resolved
@@ -208,7 +208,6 @@
     nv = create_nacc_validator_with_ds(schema, 'patient_id', 'visit_num')
     assert nv.validate({'patient_id': 'PatientID1', 'visit_num': 4, 'birthmo': 6})
 
-<<<<<<< HEAD
     # since ignore_empty = True, this will skip over validation in the previous record not found
     assert nv.validate({'patient_id': 'PatientID1', 'visit_num': 2, 'birthmo': 6})
 
@@ -231,9 +230,6 @@
     assert nv.validate({'patient_id': 'PatientID1', 'visit_num': 4, 'birthmo': 6})
 
     # since ignore_empty = False, this is not allowed
-    nv.reset_record_cache()
-=======
->>>>>>> 67b6838d
     assert not nv.validate({'patient_id': 'PatientID1', 'visit_num': 2, 'birthmo': 6})
     assert nv.errors == {'birthmo': ['failed to retrieve record for previous visit, cannot proceed with validation birthmo == birthmo (previous record)']}
 
