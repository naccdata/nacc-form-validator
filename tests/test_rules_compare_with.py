"""Tests the custom compare_with rule (_validate_compare_with)."""


def test_compare_with_current_year(create_nacc_validator):
    """Test compare_with operator, both with an adjustment and without; and
    with special key current_year."""
    schema = {
        "birthyr": {
            "type": "integer",
            "required": True,
            "min": 1850,
            "compare_with": {
                "comparator": "<=",
                "base": "current_year"
            },
        },
        "birthyradj": {
            "type": "integer",
            "required": True,
            "min": 1850,
            "compare_with": {
                "comparator": "<=",
                "base": "current_year",
                "adjustment": 15,
                "op": "-",
            },
        },
    }

    nv = create_nacc_validator(schema)

    # valid cases
    assert nv.validate({"birthyr": 2000, "birthyradj": 2000})

    # invalid cases - breaks min (so also testing min)
<<<<<<< HEAD
    assert not nv.validate({'birthyr': 1800, 'birthyradj': 1800})
    assert nv.errors == {
        'birthyr': ['min value is 1850'],
        'birthyradj': ['min value is 1850']
    }

    # breaks current_year comparison - these will need to change once we hit 2038 :)
    assert not nv.validate({'birthyr': 2038, 'birthyradj': 2000})
    assert nv.errors == {
        'birthyr':
        ["input value doesn't satisfy the condition birthyr <= current_year"]
    }
    assert not nv.validate({'birthyr': 2023, 'birthyradj': 2023})
    assert nv.errors == {
        'birthyradj': [
            "input value doesn't satisfy the condition birthyradj <= current_year - 15"
        ]
    }
    assert not nv.validate({'birthyr': 2038, 'birthyradj': 2038})
    assert nv.errors == {
        'birthyr':
        ["input value doesn't satisfy the condition birthyr <= current_year"],
        'birthyradj': [
            "input value doesn't satisfy the condition birthyradj <= current_year - 15"
        ]
=======
    assert not nv.validate({"birthyr": 1800, "birthyradj": 1800})
    assert nv.errors == {
        "birthyr": ["min value is 1850"],
        "birthyradj": ["min value is 1850"],
    }

    # breaks current_year comparison - these will need to change once we hit 2038 :)
    assert not nv.validate({"birthyr": 2038, "birthyradj": 2000})
    assert nv.errors == {
        "birthyr":
        ["input value doesn't satisfy the condition birthyr <= current_year"]
    }
    assert not nv.validate({"birthyr": 2023, "birthyradj": 2023})
    assert nv.errors == {
        "birthyradj": [
            "input value doesn't satisfy the condition birthyradj <= current_year - 15"
        ]
    }
    assert not nv.validate({"birthyr": 2038, "birthyradj": 2038})
    assert nv.errors == {
        "birthyr":
        ["input value doesn't satisfy the condition birthyr <= current_year"],
        "birthyradj": [
            "input value doesn't satisfy the condition birthyradj <= current_year - 15"
        ],
>>>>>>> 33402dbb
    }


def test_compare_with_base_is_hardcoded(create_nacc_validator):
    """Test compare_with when the base is a hardcoded 0."""
    schema = {
        "test_var": {
            "type": "integer",
            "required": True,
            "compare_with": {
                "comparator": ">",
                "base": 0
            },
        }
    }
    nv = create_nacc_validator(schema)
    assert nv.validate({"test_var": 5})

    assert not nv.validate({"test_var": -1})
    assert nv.errors == {
        "test_var": ["input value doesn't satisfy the condition test_var > 0"]
    }
    assert not nv.validate({"test_var": 0})
    assert nv.errors == {
        "test_var": ["input value doesn't satisfy the condition test_var > 0"]
    }

<<<<<<< HEAD
    assert not nv.validate({'test_var': -1})
    assert nv.errors == {
        'test_var': ["input value doesn't satisfy the condition test_var > 0"]
    }
    assert not nv.validate({'test_var': 0})
    assert nv.errors == {
        'test_var': ["input value doesn't satisfy the condition test_var > 0"]
    }

=======
>>>>>>> 33402dbb

def test_compare_with_adjustment_is_another_field(create_nacc_validator):
    """Test compare_with when the adjustment is another field."""
    schema = {
        "base_value": {
            "type": "integer",
            "required": True,
        },
        "adjustment_value": {
            "type": "integer",
            "required": True,
        },
        "test_var": {
            "type": "integer",
            "required": True,
            "compare_with": {
                "comparator": "==",
                "base": "base_value",
                "adjustment": "adjustment_value",
                "op": "+",
            },
        },
    }
    nv = create_nacc_validator(schema)
<<<<<<< HEAD
    assert nv.validate({'test_var': 5, "base_value": 3, "adjustment_value": 2})
    assert nv.validate({'test_var': 5, "base_value": 4, "adjustment_value": 1})
    assert nv.validate({'test_var': 5, "base_value": 5, "adjustment_value": 0})
    assert nv.validate({
        'test_var': 5,
=======
    assert nv.validate({"test_var": 5, "base_value": 3, "adjustment_value": 2})
    assert nv.validate({"test_var": 5, "base_value": 4, "adjustment_value": 1})
    assert nv.validate({"test_var": 5, "base_value": 5, "adjustment_value": 0})
    assert nv.validate({
        "test_var": 5,
>>>>>>> 33402dbb
        "base_value": 8,
        "adjustment_value": -3
    })

    assert not nv.validate({
<<<<<<< HEAD
        'test_var': 5,
=======
        "test_var": 5,
>>>>>>> 33402dbb
        "base_value": 5,
        "adjustment_value": 2
    })
    assert nv.errors == {
<<<<<<< HEAD
        'test_var': [
            "input value doesn't satisfy the condition test_var == base_value + adjustment_value"
=======
        "test_var": [
            "input value doesn't satisfy the condition " +
            "test_var == base_value + adjustment_value"
>>>>>>> 33402dbb
        ]
    }


def test_compare_with_absolute_value(create_nacc_validator):
    """Test compare_with absolute value operator."""
    schema = {
        "waist1": {
            "type": "float",
            "required": True,
            "compare_with": {
                "comparator": "<=",
                "base": "waist2",
                "op": "abs",
                "adjustment": 0.5,
            },
        },
        "waist2": {
            "type": "float",
            "required": True
        },
    }
    nv = create_nacc_validator(schema)
    assert nv.validate({"waist1": 5, "waist2": 5})
    assert nv.validate({"waist1": 5, "waist2": 5.5})
    assert nv.validate({"waist1": 5, "waist2": 5.25})
    assert nv.validate({"waist1": 5, "waist2": 4.5})
    assert nv.validate({"waist1": 5, "waist2": 4.75})

<<<<<<< HEAD
    assert not nv.validate({'waist1': 5, 'waist2': 4.4})
    assert nv.errors == {
        'waist1': [
            "input value doesn't satisfy the condition abs(waist1 - waist2) <= 0.5"
        ]
    }
    assert not nv.validate({'waist1': 5, 'waist2': 5.55})
    assert nv.errors == {
        'waist1': [
=======
    assert not nv.validate({"waist1": 5, "waist2": 4.4})
    assert nv.errors == {
        "waist1": [
            "input value doesn't satisfy the condition abs(waist1 - waist2) <= 0.5"
        ]
    }
    assert not nv.validate({"waist1": 5, "waist2": 5.55})
    assert nv.errors == {
        "waist1": [
>>>>>>> 33402dbb
            "input value doesn't satisfy the condition abs(waist1 - waist2) <= 0.5"
        ]
    }<|MERGE_RESOLUTION|>--- conflicted
+++ resolved
@@ -33,33 +33,6 @@
     assert nv.validate({"birthyr": 2000, "birthyradj": 2000})
 
     # invalid cases - breaks min (so also testing min)
-<<<<<<< HEAD
-    assert not nv.validate({'birthyr': 1800, 'birthyradj': 1800})
-    assert nv.errors == {
-        'birthyr': ['min value is 1850'],
-        'birthyradj': ['min value is 1850']
-    }
-
-    # breaks current_year comparison - these will need to change once we hit 2038 :)
-    assert not nv.validate({'birthyr': 2038, 'birthyradj': 2000})
-    assert nv.errors == {
-        'birthyr':
-        ["input value doesn't satisfy the condition birthyr <= current_year"]
-    }
-    assert not nv.validate({'birthyr': 2023, 'birthyradj': 2023})
-    assert nv.errors == {
-        'birthyradj': [
-            "input value doesn't satisfy the condition birthyradj <= current_year - 15"
-        ]
-    }
-    assert not nv.validate({'birthyr': 2038, 'birthyradj': 2038})
-    assert nv.errors == {
-        'birthyr':
-        ["input value doesn't satisfy the condition birthyr <= current_year"],
-        'birthyradj': [
-            "input value doesn't satisfy the condition birthyradj <= current_year - 15"
-        ]
-=======
     assert not nv.validate({"birthyr": 1800, "birthyradj": 1800})
     assert nv.errors == {
         "birthyr": ["min value is 1850"],
@@ -85,7 +58,6 @@
         "birthyradj": [
             "input value doesn't satisfy the condition birthyradj <= current_year - 15"
         ],
->>>>>>> 33402dbb
     }
 
 
@@ -113,18 +85,6 @@
         "test_var": ["input value doesn't satisfy the condition test_var > 0"]
     }
 
-<<<<<<< HEAD
-    assert not nv.validate({'test_var': -1})
-    assert nv.errors == {
-        'test_var': ["input value doesn't satisfy the condition test_var > 0"]
-    }
-    assert not nv.validate({'test_var': 0})
-    assert nv.errors == {
-        'test_var': ["input value doesn't satisfy the condition test_var > 0"]
-    }
-
-=======
->>>>>>> 33402dbb
 
 def test_compare_with_adjustment_is_another_field(create_nacc_validator):
     """Test compare_with when the adjustment is another field."""
@@ -149,41 +109,24 @@
         },
     }
     nv = create_nacc_validator(schema)
-<<<<<<< HEAD
-    assert nv.validate({'test_var': 5, "base_value": 3, "adjustment_value": 2})
-    assert nv.validate({'test_var': 5, "base_value": 4, "adjustment_value": 1})
-    assert nv.validate({'test_var': 5, "base_value": 5, "adjustment_value": 0})
-    assert nv.validate({
-        'test_var': 5,
-=======
     assert nv.validate({"test_var": 5, "base_value": 3, "adjustment_value": 2})
     assert nv.validate({"test_var": 5, "base_value": 4, "adjustment_value": 1})
     assert nv.validate({"test_var": 5, "base_value": 5, "adjustment_value": 0})
     assert nv.validate({
         "test_var": 5,
->>>>>>> 33402dbb
         "base_value": 8,
         "adjustment_value": -3
     })
 
     assert not nv.validate({
-<<<<<<< HEAD
-        'test_var': 5,
-=======
         "test_var": 5,
->>>>>>> 33402dbb
         "base_value": 5,
         "adjustment_value": 2
     })
     assert nv.errors == {
-<<<<<<< HEAD
-        'test_var': [
-            "input value doesn't satisfy the condition test_var == base_value + adjustment_value"
-=======
         "test_var": [
             "input value doesn't satisfy the condition " +
             "test_var == base_value + adjustment_value"
->>>>>>> 33402dbb
         ]
     }
 
@@ -213,17 +156,6 @@
     assert nv.validate({"waist1": 5, "waist2": 4.5})
     assert nv.validate({"waist1": 5, "waist2": 4.75})
 
-<<<<<<< HEAD
-    assert not nv.validate({'waist1': 5, 'waist2': 4.4})
-    assert nv.errors == {
-        'waist1': [
-            "input value doesn't satisfy the condition abs(waist1 - waist2) <= 0.5"
-        ]
-    }
-    assert not nv.validate({'waist1': 5, 'waist2': 5.55})
-    assert nv.errors == {
-        'waist1': [
-=======
     assert not nv.validate({"waist1": 5, "waist2": 4.4})
     assert nv.errors == {
         "waist1": [
@@ -233,7 +165,6 @@
     assert not nv.validate({"waist1": 5, "waist2": 5.55})
     assert nv.errors == {
         "waist1": [
->>>>>>> 33402dbb
             "input value doesn't satisfy the condition abs(waist1 - waist2) <= 0.5"
         ]
     }