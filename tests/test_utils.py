--- conflicted
+++ resolved
@@ -1,8 +1,5 @@
 """Tests the util methods in `utils.py`."""
-<<<<<<< HEAD
-=======
-
->>>>>>> 33402dbb
+
 import pytest
 from dateutil import parser
 
@@ -15,21 +12,13 @@
 
 def test_convert_to_date():
     """Test converting to a date."""
-<<<<<<< HEAD
-    date = '01-01-2000'
-=======
     date = "01-01-2000"
->>>>>>> 33402dbb
     assert convert_to_date(date) == parser.parse(date).date()
 
 
 def test_convert_to_date_yearfirst():
     """Test converting to a date, year first."""
-<<<<<<< HEAD
-    date = '2001-01-01'
-=======
     date = "2001-01-01"
->>>>>>> 33402dbb
     assert convert_to_date(date) == parser.parse(date, yearfirst=True).date()
 
 
@@ -49,30 +38,18 @@
     with pytest.raises(parser.ParserError) as e:
         convert_to_datetime(date)
     assert str(
-<<<<<<< HEAD
-        e.value) == 'Unknown string format: Thu INVALID 12 13:19:52 PDT 2024'
-=======
         e.value) == "Unknown string format: Thu INVALID 12 13:19:52 PDT 2024"
->>>>>>> 33402dbb
 
 
 def test_convert_to_datetime():
     """Test converting to a datetime."""
-<<<<<<< HEAD
-    date = '01-01-2000'
-=======
     date = "01-01-2000"
->>>>>>> 33402dbb
     assert convert_to_datetime(date) == parser.parse(date)
 
 
 def test_convert_to_datetime_yearfirst():
     """Test converting to a datetime, year first."""
-<<<<<<< HEAD
-    date = '2001-01-01'
-=======
     date = "2001-01-01"
->>>>>>> 33402dbb
     assert convert_to_datetime(date) == parser.parse(date, yearfirst=True)
 
 
@@ -82,14 +59,8 @@
     with pytest.raises(ValueError) as e:
         convert_to_datetime(date)
         raise ValueError(e)
-<<<<<<< HEAD
-    assert str(
-        e.value
-    ) == '"convert to datetime" not supported for non string value 5000'
-=======
     assert (str(e.value) ==
             '"convert to datetime" not supported for non string value 5000')
->>>>>>> 33402dbb
 
 
 def test_convert_to_datetime_invalid():
@@ -98,11 +69,7 @@
     with pytest.raises(parser.ParserError) as e:
         convert_to_datetime(date)
     assert str(
-<<<<<<< HEAD
-        e.value) == 'Unknown string format: Hello Sep 12 13:42:47 PDT 2024'
-=======
         e.value) == "Unknown string format: Hello Sep 12 13:42:47 PDT 2024"
->>>>>>> 33402dbb
 
 
 def test_compare_values_numeric():
@@ -190,17 +157,6 @@
 
     with pytest.raises(TypeError) as e:
         compare_values("<", 5, parser.parse("01/01/2000"))
-<<<<<<< HEAD
-    assert str(
-        e.value
-    ) == "'<' not supported between instances of 'int' and 'datetime.datetime'"
-
-    with pytest.raises(TypeError) as e:
-        compare_values("<", "01/01/2000", parser.parse("01/01/2000"))
-    assert str(
-        e.value
-    ) == "'<' not supported between instances of 'str' and 'datetime.datetime'"
-=======
     assert (
         str(e.value) ==
         "'<' not supported between instances of 'int' and 'datetime.datetime'")
@@ -210,7 +166,6 @@
     assert (
         str(e.value) ==
         "'<' not supported between instances of 'str' and 'datetime.datetime'")
->>>>>>> 33402dbb
 
 
 def test_compare_values_null_values_valid():
