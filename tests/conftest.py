--- conflicted
+++ resolved
@@ -1,8 +1,4 @@
 """Utility/helper methods and fixtures used for testing."""
-<<<<<<< HEAD
-from typing import Any, Callable, Dict
-=======
->>>>>>> 33402dbb
 
 import pytest
 
@@ -10,13 +6,8 @@
 from nacc_form_validator.nacc_validator import NACCValidator
 
 
-<<<<<<< HEAD
-@pytest.fixture(scope="session")  # type: ignore
-def create_nacc_validator() -> Callable[[Dict[str, Any]], NACCValidator]:
-=======
 @pytest.fixture(scope="session")
 def create_nacc_validator():
->>>>>>> 33402dbb
 
     def _create_nacc_validator(schema: dict[str, object]) -> NACCValidator:
         """Creates a NACCValidator with the provided schema (and no
@@ -28,16 +19,6 @@
     return _create_nacc_validator
 
 
-<<<<<<< HEAD
-@pytest.fixture  # type: ignore
-def nv(create_nacc_validator) -> NACCValidator:  # type: ignore
-    """Returns a dummy QC with all data kinds of data types/rules to use for
-    general testing."""
-    schema: Dict[str, Any] = {
-        'dummy_int': {
-            'nullable': True,
-            'type': 'integer'
-=======
 @pytest.fixture
 def nv(create_nacc_validator):
     """Returns a dummy QC with all data kinds of data types/rules to use for
@@ -50,7 +31,6 @@
         "dummy_str": {
             "nullable": True,
             "type": "string"
->>>>>>> 33402dbb
         },
         "dummy_float": {
             "nullable": True,
@@ -71,15 +51,11 @@
         },
     }
 
-    return create_nacc_validator(schema)  # type: ignore
+    return create_nacc_validator(schema)
 
 
-@pytest.fixture(scope="session")  # type: ignore
+@pytest.fixture(scope="session")
 def date_constraint():
     """MM/DD/YYYY or YYYY/MM/DD."""
-<<<<<<< HEAD
-    return "(^(0[1-9]|1[0-2])[-/](0[1-9]|[12][0-9]|3[01])[-/](\\d{4})$)|(^(\\d{4})[-/](0[1-9]|1[0-2])[-/](0[1-9]|[12][0-9]|3[01])$)"
-=======
     return ("(^(0[1-9]|1[0-2])[-/](0[1-9]|[12][0-9]|3[01])[-/](\\d{4})$)|" +
-            "(^(\\d{4})[-/](0[1-9]|1[0-2])[-/](0[1-9]|[12][0-9]|3[01])$)")
->>>>>>> 33402dbb
+            "(^(\\d{4})[-/](0[1-9]|1[0-2])[-/](0[1-9]|[12][0-9]|3[01])$)")