"""Tests general NACCValidator (from nacc_validator.py) methods."""
<<<<<<< HEAD
=======

>>>>>>> 33402dbb
import pytest
from dateutil import parser

from nacc_form_validator.nacc_validator import ValidationException


def test_populate_data_types(nv):
    """Checks dtypes are properly set (which is set with populate_data_types in
    the initializer)"""
    assert nv.dtypes == {
        "dummy_int": "int",
        "dummy_str": "str",
        "dummy_float": "float",
        "dummy_boolean": "bool",
        "dummy_date": "date",
        "dummy_datetime": "datetime",
    }


def test_cast_record(nv):
    """Test the cast_record method."""
    record = {
        "dummy_int": "10",
        "dummy_str": "hello",
        "dummy_float": "1.2345",
        "dummy_boolean": "1",
        "dummy_date": "01-01-2000",
        "dummy_datetime": "2000-01-01",
    }

    assert nv.cast_record(record) == {
        "dummy_int": 10,
        "dummy_str": "hello",
        "dummy_float": 1.2345,
        "dummy_boolean": True,
        "dummy_date": parser.parse("01-01-2000").date(),
        "dummy_datetime": parser.parse("2000-01-01", yearfirst=True),
    }


def test_cast_record_invalid(nv):
    """Test the cast_record method; should not actually throw an error, but
    return the value as-is."""
    record = {
        "dummy_int": "hello",
        "dummy_float": "world",
        "dummy_boolean": "",
        "dummy_date": "invalid date",
        "dummy_datetime": "invalid datetime",
    }

    assert nv.cast_record(record) == {
        "dummy_int": "hello",
        "dummy_str": None,
        "dummy_float": "world",
        "dummy_boolean": None,
        "dummy_date": "invalid date",
        "dummy_datetime": "invalid datetime",
    }


def test_validate_formatting_invalid_field(nv):
    """Test _validate_formatting errors with invalid field - this is more
    of a test on getting system errors since its just a placeholder method"""
    with pytest.raises(ValidationException):
        nv._validate_formatting(None, "invalid_field", None)
    with pytest.raises(ValidationException):
        nv._validate_formatting(None, "dummy_int", None)

    assert nv.sys_errors == {
<<<<<<< HEAD
        'invalid_field':
        ['formatting definition not supported for non string types'],
        'dummy_int':
        ['formatting definition not supported for non string types']
    }

=======
        "invalid_field":
        ["formatting definition not supported for non string types"],
        "dummy_int":
        ["formatting definition not supported for non string types"],
    }


def test_integer_vs_float(create_nacc_validator):
    """Tests the allowed/forbidden rules work with both integers and floats."""
    schema = {"testvar": {"type": "float", "allowed": [99], "forbidden": [88]}}

    nv = create_nacc_validator(schema)
    assert nv.validate({"testvar": 99})
    assert nv.validate({"testvar": 99.0})
    assert not nv.validate({"testvar": 88})
    assert not nv.validate({"testvar": 88.0})

    schema = {
        "testvar": {
            "type": "float",
            "allowed": [99.0],
            "forbidden": [88.0]
        }
    }

    nv = create_nacc_validator(schema)
    assert nv.validate({"testvar": 99})
    assert nv.validate({"testvar": 99.0})
    assert not nv.validate({"testvar": 88})
    assert not nv.validate({"testvar": 88.0})

>>>>>>> 33402dbb

def test_lots_of_rules(create_nacc_validator):
    """Test when a specific field has a lot of rules associated with it (in
    this case oldadcid)"""
    schema = {
        "adcid": {
            "type": "integer",
            "required": True,
            "min": 0,
            "max": 68
        },
        "prevenrl": {
            "type": "integer",
            "required": True,
            "allowed": [0, 1, 9]
        },
        "oldadcid": {
            "type":
            "integer",
            "nullable":
            True,
            "anyof": [{
                "min": 0,
                "max": 68
            }, {
                "allowed": [-1]
            }],
<<<<<<< HEAD
            "compatibility": [{
                "index": 0,
                "if": {
                    "prevenrl": {
                        "allowed": [1]
                    }
                },
                "then": {
                    "oldadcid": {
                        "nullable": False
                    }
                }
            }, {
                "index": 1,
                "if": {
                    "prevenrl": {
                        "allowed": [0, 9]
                    }
                },
                "then": {
                    "oldadcid": {
                        "nullable": True,
                        "filled": False
                    }
                }
            }],
=======
            "compatibility": [
                {
                    "index": 0,
                    "if": {
                        "prevenrl": {
                            "allowed": [1]
                        }
                    },
                    "then": {
                        "oldadcid": {
                            "nullable": False
                        }
                    },
                },
                {
                    "index": 1,
                    "if": {
                        "prevenrl": {
                            "allowed": [0, 9]
                        }
                    },
                    "then": {
                        "oldadcid": {
                            "nullable": True,
                            "filled": False
                        }
                    },
                },
            ],
>>>>>>> 33402dbb
            "logic": {
                "formula": {
                    "!=": [{
                        "var": "oldadcid"
                    }, {
                        "var": "adcid"
                    }]
                }
            },
        },
    }

    nv = create_nacc_validator(schema)  # type: ignore

    # valid cases
    assert nv.validate({"adcid": 0, "prevenrl": 1, "oldadcid": -1})
    assert nv.validate({"adcid": 0, "prevenrl": 1, "oldadcid": 10})
    assert nv.validate({"adcid": 0, "prevenrl": 0, "oldadcid": None})
    assert nv.validate({"adcid": 0, "prevenrl": 9, "oldadcid": None})

    # invalid cases - compatibility
<<<<<<< HEAD
    assert not nv.validate({'adcid': 0, 'prevenrl': 1, 'oldadcid': None})
    assert nv.errors == {
        'oldadcid': [("('oldadcid', ['null value not allowed']) "
                      "for if {'prevenrl': {'allowed': [1]}} "
                      "then {'oldadcid': {'nullable': False}} - "
                      "compatibility rule no: 0")]
    }
    assert not nv.validate({'adcid': 0, 'prevenrl': 0, 'oldadcid': 1})
    assert nv.errors == {
        'oldadcid':
        [("('oldadcid', ['must be empty']) "
          "for if {'prevenrl': {'allowed': [0, 9]}} "
          "then {'oldadcid': {'nullable': True, 'filled': False}} - "
          "compatibility rule no: 1")]
    }

    # invalid cases, logic (adcid != oldadcid)
    assert not nv.validate({'adcid': 0, 'prevenrl': 1, 'oldadcid': 0})
    assert nv.errors == {
        'oldadcid': [
            'error in formula evaluation - value 0 does not satisfy the specified formula'
=======
    assert not nv.validate({"adcid": 0, "prevenrl": 1, "oldadcid": None})
    assert nv.errors == {
        "oldadcid": [
            "('oldadcid', ['null value not allowed']) for if {'prevenrl': " +
            "{'allowed': [1]}} then {'oldadcid': {'nullable': False}} " +
            "- compatibility rule no: 0"
        ]
    }
    assert not nv.validate({"adcid": 0, "prevenrl": 0, "oldadcid": 1})
    assert nv.errors == {
        "oldadcid": [
            "('oldadcid', ['must be empty']) for if {'prevenrl': {'allowed': "
            +
            "[0, 9]}} then {'oldadcid': {'nullable': True, 'filled': False}} "
            + "- compatibility rule no: 1"
        ]
    }

    # invalid cases, logic (adcid != oldadcid)
    assert not nv.validate({"adcid": 0, "prevenrl": 1, "oldadcid": 0})
    assert nv.errors == {
        "oldadcid": [
            "error in formula evaluation - value 0 does not satisfy the " +
            "specified formula"
>>>>>>> 33402dbb
        ]
    }<|MERGE_RESOLUTION|>--- conflicted
+++ resolved
@@ -1,8 +1,5 @@
 """Tests general NACCValidator (from nacc_validator.py) methods."""
-<<<<<<< HEAD
-=======
-
->>>>>>> 33402dbb
+
 import pytest
 from dateutil import parser
 
@@ -73,14 +70,6 @@
         nv._validate_formatting(None, "dummy_int", None)
 
     assert nv.sys_errors == {
-<<<<<<< HEAD
-        'invalid_field':
-        ['formatting definition not supported for non string types'],
-        'dummy_int':
-        ['formatting definition not supported for non string types']
-    }
-
-=======
         "invalid_field":
         ["formatting definition not supported for non string types"],
         "dummy_int":
@@ -112,7 +101,6 @@
     assert not nv.validate({"testvar": 88})
     assert not nv.validate({"testvar": 88.0})
 
->>>>>>> 33402dbb
 
 def test_lots_of_rules(create_nacc_validator):
     """Test when a specific field has a lot of rules associated with it (in
@@ -140,34 +128,6 @@
             }, {
                 "allowed": [-1]
             }],
-<<<<<<< HEAD
-            "compatibility": [{
-                "index": 0,
-                "if": {
-                    "prevenrl": {
-                        "allowed": [1]
-                    }
-                },
-                "then": {
-                    "oldadcid": {
-                        "nullable": False
-                    }
-                }
-            }, {
-                "index": 1,
-                "if": {
-                    "prevenrl": {
-                        "allowed": [0, 9]
-                    }
-                },
-                "then": {
-                    "oldadcid": {
-                        "nullable": True,
-                        "filled": False
-                    }
-                }
-            }],
-=======
             "compatibility": [
                 {
                     "index": 0,
@@ -197,7 +157,6 @@
                     },
                 },
             ],
->>>>>>> 33402dbb
             "logic": {
                 "formula": {
                     "!=": [{
@@ -210,7 +169,7 @@
         },
     }
 
-    nv = create_nacc_validator(schema)  # type: ignore
+    nv = create_nacc_validator(schema)
 
     # valid cases
     assert nv.validate({"adcid": 0, "prevenrl": 1, "oldadcid": -1})
@@ -219,29 +178,6 @@
     assert nv.validate({"adcid": 0, "prevenrl": 9, "oldadcid": None})
 
     # invalid cases - compatibility
-<<<<<<< HEAD
-    assert not nv.validate({'adcid': 0, 'prevenrl': 1, 'oldadcid': None})
-    assert nv.errors == {
-        'oldadcid': [("('oldadcid', ['null value not allowed']) "
-                      "for if {'prevenrl': {'allowed': [1]}} "
-                      "then {'oldadcid': {'nullable': False}} - "
-                      "compatibility rule no: 0")]
-    }
-    assert not nv.validate({'adcid': 0, 'prevenrl': 0, 'oldadcid': 1})
-    assert nv.errors == {
-        'oldadcid':
-        [("('oldadcid', ['must be empty']) "
-          "for if {'prevenrl': {'allowed': [0, 9]}} "
-          "then {'oldadcid': {'nullable': True, 'filled': False}} - "
-          "compatibility rule no: 1")]
-    }
-
-    # invalid cases, logic (adcid != oldadcid)
-    assert not nv.validate({'adcid': 0, 'prevenrl': 1, 'oldadcid': 0})
-    assert nv.errors == {
-        'oldadcid': [
-            'error in formula evaluation - value 0 does not satisfy the specified formula'
-=======
     assert not nv.validate({"adcid": 0, "prevenrl": 1, "oldadcid": None})
     assert nv.errors == {
         "oldadcid": [
@@ -266,6 +202,5 @@
         "oldadcid": [
             "error in formula evaluation - value 0 does not satisfy the " +
             "specified formula"
->>>>>>> 33402dbb
         ]
     }