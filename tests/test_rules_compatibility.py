"""Tests the custom compatibility rule (_validate_compatibility)."""


def test_compatibility_if_then(create_nacc_validator):
    """Tests if/then compatibility rule, which also tests '_validate_filled' by
    extension."""
    schema = {
        "mode": {
            "required": True,
            "type": "integer",
            "allowed": [1, 2, 3]
        },
        "rmreason": {
            "nullable":
            True,
            "type":
            "integer",
<<<<<<< HEAD
            "compatibility": [{
                "if": {
                    "mode": {
                        "allowed": [2]
                    }
                },
                "then": {
                    "rmreason": {
                        "nullable": False
                    }
                }
            }, {
                "if": {
                    "mode": {
                        "allowed": [1, 3]
                    }
                },
                "then": {
                    "rmreason": {
                        "nullable": True,
                        "filled": False
                    }
                }
            }],
            "allowed": [1, 2, 3, 4, 5]
        }
=======
            "compatibility": [
                {
                    "if": {
                        "mode": {
                            "allowed": [2]
                        }
                    },
                    "then": {
                        "rmreason": {
                            "nullable": False
                        }
                    },
                },
                {
                    "if": {
                        "mode": {
                            "allowed": [1, 3]
                        }
                    },
                    "then": {
                        "rmreason": {
                            "nullable": True,
                            "filled": False
                        }
                    },
                },
            ],
            "allowed": [1, 2, 3, 4, 5],
        },
>>>>>>> 33402dbb
    }

    nv = create_nacc_validator(schema)

    # valid cases
    for i in range(1, 6):
        assert nv.validate({"mode": 2, "rmreason": i})
    assert nv.validate({"mode": 1, "rmreason": None})
    assert nv.validate({"mode": 3, "rmreason": None})

    # invalid cases for first condition
<<<<<<< HEAD
    assert not nv.validate({'mode': 2, 'rmreason': 9})
    assert nv.errors == {'rmreason': ['unallowed value 9']}
    assert not nv.validate({'mode': 2, 'rmreason': None})
    assert nv.errors == {
        'rmreason': [
            "('rmreason', ['null value not allowed']) for if {'mode': {'allowed': [2]}} then {'rmreason': {'nullable': False}} - compatibility rule no: 0"
=======
    assert not nv.validate({"mode": 2, "rmreason": 9})
    assert nv.errors == {"rmreason": ["unallowed value 9"]}
    assert not nv.validate({"mode": 2, "rmreason": None})
    assert nv.errors == {
        "rmreason": [
            "('rmreason', ['null value not allowed']) for if {'mode': " +
            "{'allowed': [2]}} then {'rmreason': {'nullable': False}} " +
            "- compatibility rule no: 0"
>>>>>>> 33402dbb
        ]
    }

    # invalid cases for second condition
<<<<<<< HEAD
    assert not nv.validate({'mode': 3, 'rmreason': 1})
    assert nv.errors == {
        'rmreason': [
            "('rmreason', ['must be empty']) for if {'mode': {'allowed': [1, 3]}} then {'rmreason': {'nullable': True, 'filled': False}} - compatibility rule no: 1"
        ]
    }
    assert not nv.validate({'mode': 1, 'rmreason': 5})
    assert nv.errors == {
        'rmreason': [
            "('rmreason', ['must be empty']) for if {'mode': {'allowed': [1, 3]}} then {'rmreason': {'nullable': True, 'filled': False}} - compatibility rule no: 1"
        ]
    }
    assert not nv.validate({'mode': 1, 'rmreason': 9})
    assert nv.errors == {
        'rmreason': [
            'unallowed value 9',
            "('rmreason', ['must be empty']) for if {'mode': {'allowed': [1, 3]}} then {'rmreason': {'nullable': True, 'filled': False}} - compatibility rule no: 1"
=======
    assert not nv.validate({"mode": 3, "rmreason": 1})
    assert nv.errors == {
        "rmreason": [
            "('rmreason', ['must be empty']) for if {'mode': " +
            "{'allowed': [1, 3]}} then {'rmreason': {'nullable': True, " +
            "'filled': False}} - compatibility rule no: 1"
        ]
    }
    assert not nv.validate({"mode": 1, "rmreason": 5})
    assert nv.errors == {
        "rmreason": [
            "('rmreason', ['must be empty']) for if {'mode': " +
            "{'allowed': [1, 3]}} then {'rmreason': {'nullable': True, " +
            "'filled': False}} - compatibility rule no: 1"
        ]
    }
    assert not nv.validate({"mode": 1, "rmreason": 9})
    assert nv.errors == {
        "rmreason": [
            "unallowed value 9",
            "('rmreason', ['must be empty']) for if {'mode': " +
            "{'allowed': [1, 3]}} then {'rmreason': {'nullable': True, " +
            "'filled': False}} - compatibility rule no: 1",
>>>>>>> 33402dbb
        ]
    }


def test_compatibility_with_nested_logic_or(create_nacc_validator):
    """Test when the rule has a nested compatibility - or logic"""
    schema = {
        "raceasian": {
            "type": "integer",
            "nullable": True,
            "allowed": [1]
        },
        "raceblack": {
            "type": "integer",
            "nullable": True,
            "allowed": [1]
        },
        "raceaian": {
            "type": "integer",
            "nullable": True,
            "allowed": [1]
        },
        "raceunkn": {
            "type":
            "integer",
            "nullable":
            True,
            "allowed": [1],
            "compatibility": [{
                "if": {
                    "raceaian": {
                        "logic": {
                            "formula": {
<<<<<<< HEAD
                                "or": [{
                                    "==": [1, {
                                        "var": "raceaian"
                                    }]
                                }, {
                                    "==": [1, {
                                        "var": "raceasian"
                                    }]
                                }, {
                                    "==": [1, {
                                        "var": "raceblack"
                                    }]
                                }]
                            }
                        }
                    }
                },
                "then": {
                    "raceunkn": {
                        "nullable": True,
                        "filled": False
                    }
                }
            }]
        }
=======
                                "or": [
                                    {
                                        "==": [1, {
                                            "var": "raceaian"
                                        }]
                                    },
                                    {
                                        "==": [1, {
                                            "var": "raceasian"
                                        }]
                                    },
                                    {
                                        "==": [1, {
                                            "var": "raceblack"
                                        }]
                                    },
                                ]
                            }
                        }
                    }
                },
                "then": {
                    "raceunkn": {
                        "nullable": True,
                        "filled": False
                    }
                },
            }],
        },
>>>>>>> 33402dbb
    }

    nv = create_nacc_validator(schema)

    # valid cases
    assert nv.validate({})  # since they're technically all optional
<<<<<<< HEAD
    assert nv.validate({'raceaian': 1})
    assert nv.validate({'raceasian': 1})
    assert nv.validate({'raceblack': 1})
    assert nv.validate({
        'raceunkn': 1,
        'raceaian': None,
        'raceasian': None,
        'raceblack': None
    })
    assert nv.validate({'raceaian': 1, 'raceasian': 1, 'raceblack': 1})

    # the compatibility if/then with logic inside means that raceunkn cannot be 1 if any of the others are set
    assert not nv.validate({'raceaian': 1, 'raceunkn': 1})
    assert nv.errors == {
        'raceunkn': [
            "('raceunkn', ['must be empty']) for if {'raceaian': {'logic': {'formula': {'or': [{'==': [1, {'var': 'raceaian'}]}, {'==': [1, {'var': 'raceasian'}]}, {'==': [1, {'var': 'raceblack'}]}]}}}} then {'raceunkn': {'nullable': True, 'filled': False}} - compatibility rule no: 0"
        ]
    }
    assert not nv.validate({'raceasian': 1, 'raceunkn': 1})
    assert nv.errors == {
        'raceunkn': [
            "('raceunkn', ['must be empty']) for if {'raceaian': {'logic': {'formula': {'or': [{'==': [1, {'var': 'raceaian'}]}, {'==': [1, {'var': 'raceasian'}]}, {'==': [1, {'var': 'raceblack'}]}]}}}} then {'raceunkn': {'nullable': True, 'filled': False}} - compatibility rule no: 0"
        ]
    }
    assert not nv.validate({'raceblack': 1, 'raceunkn': 1})
    assert nv.errors == {
        'raceunkn': [
            "('raceunkn', ['must be empty']) for if {'raceaian': {'logic': {'formula': {'or': [{'==': [1, {'var': 'raceaian'}]}, {'==': [1, {'var': 'raceasian'}]}, {'==': [1, {'var': 'raceblack'}]}]}}}} then {'raceunkn': {'nullable': True, 'filled': False}} - compatibility rule no: 0"
=======
    assert nv.validate({"raceaian": 1})
    assert nv.validate({"raceasian": 1})
    assert nv.validate({"raceblack": 1})
    assert nv.validate({
        "raceunkn": 1,
        "raceaian": None,
        "raceasian": None,
        "raceblack": None
    })
    assert nv.validate({"raceaian": 1, "raceasian": 1, "raceblack": 1})

    # the compatibility if/then with logic inside means that raceunkn cannot
    # be 1 if any of the others are set
    assert not nv.validate({"raceaian": 1, "raceunkn": 1})
    assert nv.errors == {
        "raceunkn": [
            "('raceunkn', ['must be empty']) for if {'raceaian': {'logic': " +
            "{'formula': {'or': [{'==': [1, {'var': 'raceaian'}]}, {'==': [1, "
            +
            "{'var': 'raceasian'}]}, {'==': [1, {'var': 'raceblack'}]}]}}}} " +
            "then {'raceunkn': {'nullable': True, 'filled': False}} " +
            "- compatibility rule no: 0"
        ]
    }
    assert not nv.validate({"raceasian": 1, "raceunkn": 1})
    assert nv.errors == {
        "raceunkn": [
            "('raceunkn', ['must be empty']) for if {'raceaian': {'logic': " +
            "{'formula': {'or': [{'==': [1, {'var': 'raceaian'}]}, {'==': " +
            "[1, {'var': 'raceasian'}]}, {'==': [1, {'var': 'raceblack'}]}]}}}} "
            + "then {'raceunkn': {'nullable': True, 'filled': False}} " +
            "- compatibility rule no: 0"
        ]
    }
    assert not nv.validate({"raceblack": 1, "raceunkn": 1})
    assert nv.errors == {
        "raceunkn": [
            "('raceunkn', ['must be empty']) for if {'raceaian': {'logic': " +
            "{'formula': {'or': [{'==': [1, {'var': 'raceaian'}]}, {'==': [1, "
            +
            "{'var': 'raceasian'}]}, {'==': [1, {'var': 'raceblack'}]}]}}}} " +
            "then {'raceunkn': {'nullable': True, 'filled': False}} " +
            "- compatibility rule no: 0"
>>>>>>> 33402dbb
        ]
    }


def test_multiple_compatibility(create_nacc_validator):
    """Test multiple compatibility rules."""
    schema = {
        "enrlgenoth": {
            "type": "integer",
            "nullable": True,
            "allowed": [1]
        },
        "enrlgenothx": {
            "type":
            "string",
            "nullable":
            True,
<<<<<<< HEAD
            "compatibility": [{
                "index": 0,
                "if": {
                    "enrlgenoth": {
                        "allowed": [1]
                    }
                },
                "then": {
                    "enrlgenothx": {
                        "nullable": False
                    }
                }
            }, {
                "index": 1,
                "if": {
                    "enrlgenoth": {
                        "nullable": True,
                        "filled": False
                    }
                },
                "then": {
                    "enrlgenothx": {
                        "nullable": True,
                        "filled": False
                    }
                }
            }]
        }
=======
            "compatibility": [
                {
                    "index": 0,
                    "if": {
                        "enrlgenoth": {
                            "allowed": [1]
                        }
                    },
                    "then": {
                        "enrlgenothx": {
                            "nullable": False
                        }
                    },
                },
                {
                    "index": 1,
                    "if": {
                        "enrlgenoth": {
                            "nullable": True,
                            "filled": False
                        }
                    },
                    "then": {
                        "enrlgenothx": {
                            "nullable": True,
                            "filled": False
                        }
                    },
                },
            ],
        },
>>>>>>> 33402dbb
    }

    nv = create_nacc_validator(schema)

    # valid cases
    assert nv.validate({"enrlgenoth": 1, "enrlgenothx": "somevalue"})
    assert nv.validate({"enrlgenoth": None, "enrlgenothx": None})
    assert nv.validate({})

    # invalid cases
<<<<<<< HEAD
    assert not nv.validate({'enrlgenoth': 1, 'enrlgenothx': None})
    assert nv.errors == {
        'enrlgenothx': [
            "('enrlgenothx', ['null value not allowed']) for if {'enrlgenoth': {'allowed': [1]}} then {'enrlgenothx': {'nullable': False}} - compatibility rule no: 0"
        ]
    }
    assert not nv.validate({'enrlgenoth': None, 'enrlgenothx': 'somevalue'})
    assert nv.errors == {
        'enrlgenothx': [
            "('enrlgenothx', ['must be empty']) for if {'enrlgenoth': {'nullable': True, 'filled': False}} then {'enrlgenothx': {'nullable': True, 'filled': False}} - compatibility rule no: 1"
=======
    assert not nv.validate({"enrlgenoth": 1, "enrlgenothx": None})
    assert nv.errors == {
        "enrlgenothx": [
            "('enrlgenothx', ['null value not allowed']) for if {'enrlgenoth': "
            +
            "{'allowed': [1]}} then {'enrlgenothx': {'nullable': False}} - " +
            "compatibility rule no: 0"
        ]
    }
    assert not nv.validate({"enrlgenoth": None, "enrlgenothx": "somevalue"})
    assert nv.errors == {
        "enrlgenothx": [
            "('enrlgenothx', ['must be empty']) for if {'enrlgenoth': " +
            "{'nullable': True, 'filled': False}} then {'enrlgenothx': " +
            "{'nullable': True, 'filled': False}} - compatibility rule no: 1"
>>>>>>> 33402dbb
        ]
    }


def test_compatibility_multiple_variables_and(create_nacc_validator):
    """Test when the compatibility relies on two variables on an "and"
    operator."""
    schema = {
        "majordep": {
            "type": "integer",
            "required": True,
            "allowed": [0, 1, 2, 9]
        },
        "otherdep": {
            "type": "integer",
            "required": True,
            "allowed": [0, 1, 2, 9]
        },
        "deprtreat": {
            "type":
            "integer",
            "nullable":
            True,
            "allowed": [0, 1],
            "compatibility": [{
                "if": {
                    "majordep": {
                        "allowed": [0, 2, 9]
                    },
                    "otherdep": {
                        "allowed": [0, 2, 9]
<<<<<<< HEAD
                    }
=======
                    },
>>>>>>> 33402dbb
                },
                "then": {
                    "deprtreat": {
                        "nullable": True,
                        "filled": False
                    }
<<<<<<< HEAD
                }
            }]
        }
=======
                },
            }],
        },
>>>>>>> 33402dbb
    }
    nv = create_nacc_validator(schema)

    # above schema is saying "If MAJORDEP and OTHERDEP in (0,2,9)
    # then DEPRTREAT must be blank"
    assert nv.validate({"majordep": 0, "otherdep": 2, "deprtreat": None})
    assert nv.validate({"majordep": 1, "otherdep": 2, "deprtreat": 1})

    assert not nv.validate({"majordep": 0, "otherdep": 2, "deprtreat": 1})
    assert nv.errors == {
<<<<<<< HEAD
        'deprtreat': [
            "('deprtreat', ['must be empty']) for if {'majordep': {'allowed': [0, 2, 9]}, 'otherdep': {'allowed': [0, 2, 9]}} then {'deprtreat': {'nullable': True, 'filled': False}} - compatibility rule no: 0"
=======
        "deprtreat": [
            "('deprtreat', ['must be empty']) for if {'majordep': {'allowed': "
            +
            "[0, 2, 9]}, 'otherdep': {'allowed': [0, 2, 9]}} then {'deprtreat': "
            + "{'nullable': True, 'filled': False}} - compatibility rule no: 0"
>>>>>>> 33402dbb
        ]
    }
    assert not nv.validate({"majordep": 2, "otherdep": 9, "deprtreat": 0})
    assert nv.errors == {
<<<<<<< HEAD
        'deprtreat': [
            "('deprtreat', ['must be empty']) for if {'majordep': {'allowed': [0, 2, 9]}, 'otherdep': {'allowed': [0, 2, 9]}} then {'deprtreat': {'nullable': True, 'filled': False}} - compatibility rule no: 0"
=======
        "deprtreat": [
            "('deprtreat', ['must be empty']) for if {'majordep': {'allowed': "
            +
            "[0, 2, 9]}, 'otherdep': {'allowed': [0, 2, 9]}} then {'deprtreat': "
            + "{'nullable': True, 'filled': False}} - compatibility rule no: 0"
>>>>>>> 33402dbb
        ]
    }


def test_compatibility_multiple_variables_or(create_nacc_validator):
    """Test when the compatibility relies on two variables on an "or"
    operator."""
    schema = {
        "majordep": {
            "type": "integer",
            "required": True,
            "allowed": [0, 1, 2, 9]
        },
        "otherdep": {
            "type": "integer",
            "required": True,
            "allowed": [0, 1, 2, 9]
        },
        "deprtreat": {
            "type":
            "integer",
            "nullable":
            True,
            "allowed": [0, 1],
            "compatibility": [{
                "if_op": "OR",
                "if": {
                    "majordep": {
                        "allowed": [1]
                    },
                    "otherdep": {
                        "allowed": [1]
                    }
                },
                "then": {
                    "deprtreat": {
                        "nullable": False
                    }
<<<<<<< HEAD
                }
            }]
        }
=======
                },
            }],
        },
>>>>>>> 33402dbb
    }
    nv = create_nacc_validator(schema)

    # above schema is saying "If MAJORDEP or OTHERDEP is 1 then DEPRTREAT
    # must be present"
    assert nv.validate({"majordep": 0, "otherdep": 2, "deprtreat": None})
    assert nv.validate({"majordep": 1, "otherdep": 2, "deprtreat": 1})
    assert nv.validate({"majordep": 9, "otherdep": 1, "deprtreat": 0})

    assert not nv.validate({"majordep": 1, "otherdep": 2, "deprtreat": None})
    assert nv.errors == {
<<<<<<< HEAD
        'deprtreat': [
            "('deprtreat', ['null value not allowed']) for if {'majordep': {'allowed': [1]}, 'otherdep': {'allowed': [1]}} then {'deprtreat': {'nullable': False}} - compatibility rule no: 0"
=======
        "deprtreat": [
            "('deprtreat', ['null value not allowed']) for if {'majordep': " +
            "{'allowed': [1]}, 'otherdep': {'allowed': [1]}} then " +
            "{'deprtreat': {'nullable': False}} - compatibility rule no: 0"
>>>>>>> 33402dbb
        ]
    }
    assert not nv.validate({"majordep": 9, "otherdep": 1, "deprtreat": None})
    assert nv.errors == {
<<<<<<< HEAD
        'deprtreat': [
            "('deprtreat', ['null value not allowed']) for if {'majordep': {'allowed': [1]}, 'otherdep': {'allowed': [1]}} then {'deprtreat': {'nullable': False}} - compatibility rule no: 0"
=======
        "deprtreat": [
            "('deprtreat', ['null value not allowed']) for if {'majordep': " +
            "{'allowed': [1]}, 'otherdep': {'allowed': [1]}} then {'deprtreat': "
            + "{'nullable': False}} - compatibility rule no: 0"
>>>>>>> 33402dbb
        ]
    }
    assert not nv.validate({"majordep": 1, "otherdep": 1, "deprtreat": None})
    assert nv.errors == {
<<<<<<< HEAD
        'deprtreat': [
            "('deprtreat', ['null value not allowed']) for if {'majordep': {'allowed': [1]}, 'otherdep': {'allowed': [1]}} then {'deprtreat': {'nullable': False}} - compatibility rule no: 0"
=======
        "deprtreat": [
            "('deprtreat', ['null value not allowed']) for if {'majordep': " +
            "{'allowed': [1]}, 'otherdep': {'allowed': [1]}} then " +
            "{'deprtreat': {'nullable': False}} - compatibility rule no: 0"
>>>>>>> 33402dbb
        ]
    }


def test_compatibility_then_multiple_blank_and(create_nacc_validator):
    """Test when the rule results in multiple things needing to be blank."""
    schema = {
        "parentvar": {
            "type": "integer",
            "nullable": True
        },
        "var3": {
            "type": "integer",
            "nullable": True
        },
        "var2": {
            "type": "integer",
            "nullable": True
        },
        "var1": {
            "type":
            "integer",
            "nullable":
            True,
            "compatibility": [{
                "if": {
                    "parentvar": {
                        "nullable": True,
                        "filled": False
<<<<<<< HEAD
                    }
                },
                "then": {
                    "var1": {
                        "nullable": True,
                        "filled": False
                    },
                    "var2": {
                        "nullable": True,
                        "filled": False
                    },
                    "var3": {
                        "nullable": True,
                        "filled": False
                    }
                }
            }]
        }
=======
                    }
                },
                "then": {
                    "var1": {
                        "nullable": True,
                        "filled": False
                    },
                    "var2": {
                        "nullable": True,
                        "filled": False
                    },
                    "var3": {
                        "nullable": True,
                        "filled": False
                    },
                },
            }],
        },
>>>>>>> 33402dbb
    }
    nv = create_nacc_validator(schema)

    # if parentvar is None then the following must be None: var1, var2, var3
    assert nv.validate({
        "parentvar": None,
        "var1": None,
        "var2": None,
        "var3": None
    })
    assert nv.validate({"parentvar": 0, "var1": 1, "var2": 2, "var3": 3})
    assert nv.validate({"parentvar": 0, "var1": None, "var2": 2, "var3": None})

    assert not nv.validate({
        "parentvar": None,
        "var1": 1,
        "var2": None,
        "var3": None
    })
    assert nv.errors == {
<<<<<<< HEAD
        'var1': [
            "('var1', ['must be empty']) for if {'parentvar': {'nullable': True, 'filled': False}} then {'var1': {'nullable': True, 'filled': False}, 'var2': {'nullable': True, 'filled': False}, 'var3': {'nullable': True, 'filled': False}} - compatibility rule no: 0"
=======
        "var1": [
            "('var1', ['must be empty']) for if {'parentvar': {'nullable': True, "
            +
            "'filled': False}} then {'var1': {'nullable': True, 'filled': False}, "
            + "'var2': {'nullable': True, 'filled': False}, 'var3': " +
            "{'nullable': True, 'filled': False}} - compatibility rule no: 0"
>>>>>>> 33402dbb
        ]
    }
    assert not nv.validate({
        "parentvar": None,
        "var1": 1,
        "var2": 1,
        "var3": 1
    })
    assert nv.errors == {
<<<<<<< HEAD
        'var1': [
            "('var1', ['must be empty']) for if {'parentvar': {'nullable': True, 'filled': False}} then {'var1': {'nullable': True, 'filled': False}, 'var2': {'nullable': True, 'filled': False}, 'var3': {'nullable': True, 'filled': False}} - compatibility rule no: 0"
=======
        "var1": [
            "('var1', ['must be empty']) for if {'parentvar': {'nullable': True, "
            +
            "'filled': False}} then {'var1': {'nullable': True, 'filled': False}, "
            +
            "'var2': {'nullable': True, 'filled': False}, 'var3': {'nullable': "
            + "True, 'filled': False}} - compatibility rule no: 0"
>>>>>>> 33402dbb
        ]
    }

    assert not nv.validate({
        "parentvar": None,
        "var1": None,
        "var2": None,
        "var3": 1
    })
    assert nv.errors == {
<<<<<<< HEAD
        'var1': [
            "('var3', ['must be empty']) for if {'parentvar': {'nullable': True, 'filled': False}} then {'var1': {'nullable': True, 'filled': False}, 'var2': {'nullable': True, 'filled': False}, 'var3': {'nullable': True, 'filled': False}} - compatibility rule no: 0"
=======
        "var1": [
            "('var3', ['must be empty']) for if {'parentvar': {'nullable': True, "
            +
            "'filled': False}} then {'var1': {'nullable': True, 'filled': False}, "
            +
            "'var2': {'nullable': True, 'filled': False}, 'var3': {'nullable': True, "
            + "'filled': False}} - compatibility rule no: 0"
>>>>>>> 33402dbb
        ]
    }


def test_compatibility_then_multiple_blank_logic_and(create_nacc_validator):
    """Test when the rule results in multiple things needing to be blank - logic"""
    schema = {
        "parentvar": {
            "type": "integer",
            "nullable": True
        },
        "var3": {
            "type": "integer",
            "nullable": True
        },
        "var2": {
            "type": "integer",
            "nullable": True
        },
        "var1": {
            "type":
            "integer",
            "nullable":
            True,
            "compatibility": [{
                "if": {
                    "parentvar": {
                        "nullable": True,
                        "filled": False
                    }
                },
                "then": {
                    "var1": {
                        "nullable":
<<<<<<< HEAD
                        True,  # this is specifically required in schema for the None case
                        "logic": {
                            "formula": {
                                "and": [{
                                    "==": [None, {
                                        "var": "var1"
                                    }]
                                }, {
                                    "==": [None, {
                                        "var": "var2"
                                    }]
                                }, {
                                    "==": [None, {
                                        "var": "var3"
                                    }]
                                }]
=======
                        True,  # required in schema for the None case
                        "logic": {
                            "formula": {
                                "and": [
                                    {
                                        "==": [None, {
                                            "var": "var1"
                                        }]
                                    },
                                    {
                                        "==": [None, {
                                            "var": "var2"
                                        }]
                                    },
                                    {
                                        "==": [None, {
                                            "var": "var3"
                                        }]
                                    },
                                ]
>>>>>>> 33402dbb
                            }
                        },
                    }
<<<<<<< HEAD
                }
            }]
        }
=======
                },
            }],
        },
>>>>>>> 33402dbb
    }
    nv = create_nacc_validator(schema)

    # if parentvar is None then the following must be None: var1, var2, var3
    assert nv.validate({
        "parentvar": None,
        "var1": None,
        "var2": None,
        "var3": None
    })
    assert nv.validate({"parentvar": 0, "var1": 1, "var2": 2, "var3": 3})
    assert nv.validate({"parentvar": 0, "var1": None, "var2": 2, "var3": None})

    assert not nv.validate({
        "parentvar": None,
        "var1": 1,
        "var2": None,
        "var3": None
    })
    assert nv.errors == {
<<<<<<< HEAD
        'var1': [
            "('var1', ['error in formula evaluation - value 1 does not satisfy the specified formula']) for if {'parentvar': {'nullable': True, 'filled': False}} then {'var1': {'nullable': True, 'logic': {'formula': {'and': [{'==': [None, {'var': 'var1'}]}, {'==': [None, {'var': 'var2'}]}, {'==': [None, {'var': 'var3'}]}]}}}} - compatibility rule no: 0"
=======
        "var1": [
            "('var1', ['error in formula evaluation - value 1 does not satisfy "
            +
            "the specified formula']) for if {'parentvar': {'nullable': True, "
            + "'filled': False}} then {'var1': {'nullable': True, 'logic': " +
            "{'formula': {'and': [{'==': [None, {'var': 'var1'}]}, {'==': " +
            "[None, {'var': 'var2'}]}, {'==': [None, {'var': 'var3'}]}]}}}} " +
            "- compatibility rule no: 0"
>>>>>>> 33402dbb
        ]
    }
    assert not nv.validate({
        "parentvar": None,
        "var1": 1,
        "var2": 1,
        "var3": 1
    })
    assert nv.errors == {
<<<<<<< HEAD
        'var1': [
            "('var1', ['error in formula evaluation - value 1 does not satisfy the specified formula']) for if {'parentvar': {'nullable': True, 'filled': False}} then {'var1': {'nullable': True, 'logic': {'formula': {'and': [{'==': [None, {'var': 'var1'}]}, {'==': [None, {'var': 'var2'}]}, {'==': [None, {'var': 'var3'}]}]}}}} - compatibility rule no: 0"
        ]
    }

    # TODO: it looks like this error message is misleading, it fails because of var3 not var1 but since this logic is on var1 its reported as a var1 failure
    #       something to improve on. But also because of this you should avoid using logic and instead do it as shown in test_compatibility_then_multiple_blank_and
=======
        "var1": [
            "('var1', ['error in formula evaluation - value 1 does not satisfy "
            +
            "the specified formula']) for if {'parentvar': {'nullable': True, "
            +
            "'filled': False}} then {'var1': {'nullable': True, 'logic': {'formula': "
            + "{'and': [{'==': [None, {'var': 'var1'}]}, {'==': [None, " +
            "{'var': 'var2'}]}, {'==': [None, {'var': 'var3'}]}]}}}} " +
            "- compatibility rule no: 0"
        ]
    }

    # TODO: it looks like this error message is misleading, it fails because of
    #       var3 not var1 but since this logic is on var1 its reported as a var1
    #       failure something to improve on. But also because of this you should
    #       avoid using logic and instead do it as shown in
    #       test_compatibility_then_multiple_blank_and
>>>>>>> 33402dbb
    assert not nv.validate({
        "parentvar": None,
        "var1": None,
        "var2": None,
        "var3": 1
    })
    assert nv.errors == {
<<<<<<< HEAD
        'var1': [
            "('var1', ['error in formula evaluation - value None does not satisfy the specified formula']) for if {'parentvar': {'nullable': True, 'filled': False}} then {'var1': {'nullable': True, 'logic': {'formula': {'and': [{'==': [None, {'var': 'var1'}]}, {'==': [None, {'var': 'var2'}]}, {'==': [None, {'var': 'var3'}]}]}}}} - compatibility rule no: 0"
=======
        "var1": [
            "('var1', ['error in formula evaluation - value None does not " +
            "satisfy the specified formula']) for if {'parentvar': {'nullable': "
            +
            "True, 'filled': False}} then {'var1': {'nullable': True, 'logic': "
            +
            "{'formula': {'and': [{'==': [None, {'var': 'var1'}]}, {'==': [None, "
            + "{'var': 'var2'}]}, {'==': [None, {'var': 'var3'}]}]}}}} " +
            "- compatibility rule no: 0"
>>>>>>> 33402dbb
        ]
    }


def test_compatibility_multiple_resulting_variables_or(create_nacc_validator):
    """Tests a "If X is 1, than Y or Z should be 1", and "If X i 0, then Y and
    Z should be 0" situation."""
    schema = {
        "bevhall": {
            "type": "integer",
            "nullable": True
        },
        "beahall": {
            "type": "integer",
            "nullable": True
        },
        "hall": {
            "type":
            "integer",
            "required":
            True,
<<<<<<< HEAD
            "compatibility": [{
                "index": 0,
                "then_op": "or",
                "if": {
                    "hall": {
                        "allowed": [1]
                    }
                },
                "then": {
                    "bevhall": {
                        "allowed": [1]
                    },
                    "beahall": {
                        "allowed": [1]
                    }
                }
            }, {
                "index": 1,
                "then_op": "and",
                "if": {
                    "hall": {
                        "allowed": [0]
                    }
                },
                "then": {
                    "bevhall": {
                        "allowed": [0]
                    },
                    "beahall": {
                        "allowed": [0]
                    }
                }
            }]
        }
=======
            "compatibility": [
                {
                    "index": 0,
                    "then_op": "or",
                    "if": {
                        "hall": {
                            "allowed": [1]
                        }
                    },
                    "then": {
                        "bevhall": {
                            "allowed": [1]
                        },
                        "beahall": {
                            "allowed": [1]
                        }
                    },
                },
                {
                    "index": 1,
                    "then_op": "and",
                    "if": {
                        "hall": {
                            "allowed": [0]
                        }
                    },
                    "then": {
                        "bevhall": {
                            "allowed": [0]
                        },
                        "beahall": {
                            "allowed": [0]
                        }
                    },
                },
            ],
        },
>>>>>>> 33402dbb
    }
    nv = create_nacc_validator(schema)

    assert nv.validate({"hall": 1, "bevhall": 1, "beahall": 0})
    assert nv.validate({"hall": 1, "bevhall": 0, "beahall": 1})
    assert nv.validate({"hall": 1, "bevhall": 1, "beahall": 1})
    assert nv.validate({"hall": 5, "bevhall": 3, "beahall": 3})
    assert nv.validate({"hall": 1, "bevhall": 1, "beahall": None})
    assert nv.validate({"hall": 0, "bevhall": 0, "beahall": 0})

    assert not nv.validate({"hall": 1, "bevhall": 0, "beahall": 0})
<<<<<<< HEAD
    # TODO: the duplicate error message is due to the `then_op: or` clause - should probably fix
    assert nv.errors == {
        'hall': [
            "('beahall', ['unallowed value 0']) for if {'hall': {'allowed': [1]}} then {'bevhall': {'allowed': [1]}, 'beahall': {'allowed': [1]}} - compatibility rule no: 0",
            "('bevhall', ['unallowed value 0']) for if {'hall': {'allowed': [1]}} then {'bevhall': {'allowed': [1]}, 'beahall': {'allowed': [1]}} - compatibility rule no: 0"
=======
    # TODO: the duplicate error message is due to the `then_op: or` clause
    # - should probably fix
    assert nv.errors == {
        "hall": [
            "('beahall', ['unallowed value 0']) for if {'hall': {'allowed': " +
            "[1]}} then {'bevhall': {'allowed': [1]}, 'beahall': {'allowed': "
            + "[1]}} - compatibility rule no: 0",
            "('bevhall', ['unallowed value 0']) for if {'hall': {'allowed': [1]}} "
            +
            "then {'bevhall': {'allowed': [1]}, 'beahall': {'allowed': [1]}} "
            + "- compatibility rule no: 0",
>>>>>>> 33402dbb
        ]
    }
    assert not nv.validate({"hall": 0, "bevhall": 0, "beahall": 1})
    assert nv.errors == {
<<<<<<< HEAD
        'hall': [
            "('beahall', ['unallowed value 1']) for if {'hall': {'allowed': [0]}} then {'bevhall': {'allowed': [0]}, 'beahall': {'allowed': [0]}} - compatibility rule no: 1"
=======
        "hall": [
            "('beahall', ['unallowed value 1']) for if {'hall': {'allowed': " +
            "[0]}} then {'bevhall': {'allowed': [0]}, 'beahall': {'allowed': "
            + "[0]}} - compatibility rule no: 1"
>>>>>>> 33402dbb
        ]
    }
    assert not nv.validate({"hall": 0, "bevhall": None, "beahall": None})
    assert nv.errors == {
<<<<<<< HEAD
        'hall': [
            "('bevhall', ['null value not allowed']) for if {'hall': {'allowed': [0]}} then {'bevhall': {'allowed': [0]}, 'beahall': {'allowed': [0]}} - compatibility rule no: 1"
=======
        "hall": [
            "('bevhall', ['null value not allowed']) for if {'hall': {'allowed': "
            +
            "[0]}} then {'bevhall': {'allowed': [0]}, 'beahall': {'allowed': "
            + "[0]}} - compatibility rule no: 1"
>>>>>>> 33402dbb
        ]
    }


def test_compatibility_multiple_resulting_options_or(create_nacc_validator):
    """Tests a "If X is 1, than Y and Z should be 0 or 2" situation."""
    schema = {
        "majdepdx": {
            "type": "integer",
            "nullable": True
        },
        "othdepdx": {
            "type": "integer",
            "nullable": True
        },
        "depd": {
            "type":
            "integer",
            "required":
            True,
<<<<<<< HEAD
            "compatibility": [{
                "index": 0,
                "if": {
                    "depd": {
                        "allowed": [1]
                    }
                },
                "then": {
                    "majdepdx": {
                        "allowed": [0, 2]
                    },
                    "othdepdx": {
                        "allowed": [0, 2]
                    }
                }
            }, {
                "index": 2,
                "if": {
                    "depd": {
                        "allowed": [2]
                    }
                },
                "then": {
                    "majdepdx": {
                        "allowed": [1]
                    },
                    "othdepdx": {
                        "allowed": [1]
                    }
                }
            }]
        }
=======
            "compatibility": [
                {
                    "index": 0,
                    "if": {
                        "depd": {
                            "allowed": [1]
                        }
                    },
                    "then": {
                        "majdepdx": {
                            "allowed": [0, 2]
                        },
                        "othdepdx": {
                            "allowed": [0, 2]
                        },
                    },
                },
                {
                    "index": 2,
                    "if": {
                        "depd": {
                            "allowed": [2]
                        }
                    },
                    "then": {
                        "majdepdx": {
                            "allowed": [1]
                        },
                        "othdepdx": {
                            "allowed": [1]
                        },
                    },
                },
            ],
        },
>>>>>>> 33402dbb
    }
    nv = create_nacc_validator(schema)

    assert nv.validate({"depd": 1, "majdepdx": 0, "othdepdx": 2})
    assert nv.validate({"depd": 1, "majdepdx": 2, "othdepdx": 2})
    assert nv.validate({"depd": 1, "majdepdx": 0, "othdepdx": 0})

    assert nv.validate({"depd": 0, "majdepdx": 0, "othdepdx": None})
    assert nv.validate({"depd": 0, "majdepdx": None, "othdepdx": 2})
    assert nv.validate({"depd": 5, "majdepdx": 1, "othdepdx": 1})

    assert not nv.validate({"depd": 2, "majdepdx": 0, "othdepdx": 2})
    assert nv.errors == {
<<<<<<< HEAD
        'depd': [
            "('majdepdx', ['unallowed value 0']) for if {'depd': {'allowed': [2]}} then {'majdepdx': {'allowed': [1]}, 'othdepdx': {'allowed': [1]}} - compatibility rule no: 2"
=======
        "depd": [
            "('majdepdx', ['unallowed value 0']) for if {'depd': {'allowed': "
            + "[2]}} then {'majdepdx': {'allowed': [1]}, 'othdepdx': " +
            "{'allowed': [1]}} - compatibility rule no: 2"
>>>>>>> 33402dbb
        ]
    }
    assert not nv.validate({"depd": None, "majdepdx": 0, "othdepdx": 2})
    assert nv.errors == {"depd": ["null value not allowed"]}



def test_compatibility_multiple_else(create_nacc_validator):
    """Tests the else clause.

    If VAR1 is 1 then VAR2 is 2, else VAR2 3-5
    """
    schema = {
        "var2": {
            "type": "integer",
            "required": True
        },
        "var1": {
            "type":
            "integer",
            "required":
            True,
            "compatibility": [{
                "index": 0,
                "if": {
                    "var1": {
                        "allowed": [1]
<<<<<<< HEAD
                    }
                },
                "then": {
                    "var2": {
                        "allowed": [2]
                    }
                },
                "else": {
                    "var2": {
                        "allowed": [3, 4, 5]
                    }
                }
            }]
        }
=======
                    }
                },
                "then": {
                    "var2": {
                        "allowed": [2]
                    }
                },
                "else": {
                    "var2": {
                        "allowed": [3, 4, 5]
                    }
                },
            }],
        },
>>>>>>> 33402dbb
    }
    nv = create_nacc_validator(schema)

    for i in range(3, 6):
        assert nv.validate({"var1": 0, "var2": i})
    assert nv.validate({"var1": 1, "var2": 2})

    assert not nv.validate({"var1": 0, "var2": 8})
    assert nv.errors == {
<<<<<<< HEAD
        'var1': [
            "('var2', ['unallowed value 8']) for if {'var1': {'allowed': [1]}} else {'var2': {'allowed': [3, 4, 5]}} - compatibility rule no: 0"
=======
        "var1": [
            "('var2', ['unallowed value 8']) for if {'var1': {'allowed': " +
            "[1]}} else {'var2': {'allowed': [3, 4, 5]}} " +
            "- compatibility rule no: 0"
>>>>>>> 33402dbb
        ]
    }
    assert not nv.validate({"var1": 1, "var2": 3})
    assert nv.errors == {
<<<<<<< HEAD
        'var1': [
            "('var2', ['unallowed value 3']) for if {'var1': {'allowed': [1]}} then {'var2': {'allowed': [2]}} - compatibility rule no: 0"
=======
        "var1": [
            "('var2', ['unallowed value 3']) for if {'var1': {'allowed': [1]}} "
            + "then {'var2': {'allowed': [2]}} - compatibility rule no: 0"
>>>>>>> 33402dbb
        ]
    }


def test_compatibility_multiple_else_and_multiple_conditions(
        create_nacc_validator):
    """Tests the else clause with multiple conditions.

    If VAR1 is 1 then VAR2 is 2, else VAR2 3-5 OR VAR3 is 9
    """
    schema = {
        "var2": {
            "type": "integer",
            "nullable": True
        },
        "var3": {
            "type": "integer",
            "nullable": True
        },
        "var1": {
            "type":
            "integer",
            "required":
            True,
            "compatibility": [{
                "index": 0,
                "else_op": "or",
                "if": {
                    "var1": {
                        "allowed": [1]
                    }
                },
                "then": {
                    "var2": {
                        "allowed": [2]
                    }
                },
                "else": {
                    "var2": {
                        "allowed": [3, 4, 5]
                    },
                    "var3": {
                        "allowed": [9]
                    }
<<<<<<< HEAD
                }
            }]
        }
=======
                },
            }],
        },
>>>>>>> 33402dbb
    }
    nv = create_nacc_validator(schema)

    for i in range(3, 6):
        assert nv.validate({"var1": 0, "var2": i, "var3": None})
    assert nv.validate({"var1": 0, "var2": None, "var3": 9})
    assert nv.validate({"var1": 1, "var2": 2, "var3": None})

    assert not nv.validate({"var1": 1, "var2": 3, "var3": None})
    assert nv.errors == {
<<<<<<< HEAD
        'var1': [
            "('var2', ['unallowed value 3']) for if {'var1': {'allowed': [1]}} then {'var2': {'allowed': [2]}} - compatibility rule no: 0"
=======
        "var1": [
            "('var2', ['unallowed value 3']) for if {'var1': {'allowed': [1]}} "
            + "then {'var2': {'allowed': [2]}} - compatibility rule no: 0"
>>>>>>> 33402dbb
        ]
    }
    assert not nv.validate({"var1": 1, "var2": None, "var3": 6})
    assert nv.errors == {
<<<<<<< HEAD
        'var1': [
            "('var2', ['null value not allowed']) for if {'var1': {'allowed': [1]}} then {'var2': {'allowed': [2]}} - compatibility rule no: 0"
=======
        "var1": [
            "('var2', ['null value not allowed']) for if {'var1': {'allowed': [1]}} "
            + "then {'var2': {'allowed': [2]}} - compatibility rule no: 0"
>>>>>>> 33402dbb
        ]
    }

    assert not nv.validate({"var1": 0, "var2": 8, "var3": None})
    assert nv.errors == {
<<<<<<< HEAD
        'var1': [
            "('var3', ['null value not allowed']) for if {'var1': {'allowed': [1]}} else {'var2': {'allowed': [3, 4, 5]}, 'var3': {'allowed': [9]}} - compatibility rule no: 0",
            "('var2', ['unallowed value 8']) for if {'var1': {'allowed': [1]}} else {'var2': {'allowed': [3, 4, 5]}, 'var3': {'allowed': [9]}} - compatibility rule no: 0"
=======
        "var1": [
            "('var3', ['null value not allowed']) for if {'var1': {'allowed': [1]}} "
            +
            "else {'var2': {'allowed': [3, 4, 5]}, 'var3': {'allowed': [9]}} "
            + "- compatibility rule no: 0",
            "('var2', ['unallowed value 8']) for if {'var1': {'allowed': [1]}} "
            +
            "else {'var2': {'allowed': [3, 4, 5]}, 'var3': {'allowed': [9]}} "
            + "- compatibility rule no: 0",
>>>>>>> 33402dbb
        ]
    }
    assert not nv.validate({"var1": 0, "var2": None, "var3": None})
    assert nv.errors == {
<<<<<<< HEAD
        'var1': [
            "('var3', ['null value not allowed']) for if {'var1': {'allowed': [1]}} else {'var2': {'allowed': [3, 4, 5]}, 'var3': {'allowed': [9]}} - compatibility rule no: 0",
            "('var2', ['null value not allowed']) for if {'var1': {'allowed': [1]}} else {'var2': {'allowed': [3, 4, 5]}, 'var3': {'allowed': [9]}} - compatibility rule no: 0"
=======
        "var1": [
            "('var3', ['null value not allowed']) for if {'var1': {'allowed': "
            +
            "[1]}} else {'var2': {'allowed': [3, 4, 5]}, 'var3': {'allowed': "
            + "[9]}} - compatibility rule no: 0",
            "('var2', ['null value not allowed']) for if {'var1': {'allowed': "
            +
            "[1]}} else {'var2': {'allowed': [3, 4, 5]}, 'var3': {'allowed': "
            + "[9]}} - compatibility rule no: 0",
>>>>>>> 33402dbb
        ]
    }

    assert not nv.validate({"var1": 0, "var2": None, "var3": 16})
    assert nv.errors == {
<<<<<<< HEAD
        'var1': [
            "('var3', ['unallowed value 16']) for if {'var1': {'allowed': [1]}} else {'var2': {'allowed': [3, 4, 5]}, 'var3': {'allowed': [9]}} - compatibility rule no: 0",
            "('var2', ['null value not allowed']) for if {'var1': {'allowed': [1]}} else {'var2': {'allowed': [3, 4, 5]}, 'var3': {'allowed': [9]}} - compatibility rule no: 0"
=======
        "var1": [
            "('var3', ['unallowed value 16']) for if {'var1': {'allowed': " +
            "[1]}} else {'var2': {'allowed': [3, 4, 5]}, 'var3': {'allowed': "
            + "[9]}} - compatibility rule no: 0",
            "('var2', ['null value not allowed']) for if {'var1': {'allowed': "
            + "[1]}} else {'var2': {'allowed': [3, 4, 5]}, 'var3': " +
            "{'allowed': [9]}} - compatibility rule no: 0",
>>>>>>> 33402dbb
        ]
    }


def test_compatibility_nested_anyof(create_nacc_validator):
    """Tests when anyof is nested inside compatibility."""
    schema = {
        "menarche": {
            "nullable": True,
            "type": "integer",
            "anyof": [{
                "min": 5,
                "max": 25
            }, {
                "allowed": [88, 99]
<<<<<<< HEAD
            }]
=======
            }],
>>>>>>> 33402dbb
        },
        "nomensage": {
            "nullable":
            True,
            "type":
            "integer",
<<<<<<< HEAD
            "compatibility": [{
                "index": 0,
                "if": {
                    "menarche": {
                        "anyof": [{
                            "min": 5,
                            "max": 25
                        }, {
                            "allowed": [99]
                        }]
                    }
                },
                "then": {
                    "nomensage": {
                        "nullable": False
                    }
                }
            }, {
                "index": 1,
                "if": {
                    "menarche": {
                        "nullable":
                        True,
                        "anyof": [{
                            "nullable": True,
                            "filled": False
                        }, {
                            "allowed": [88]
                        }]
                    }
                },
                "then": {
                    "nomensage": {
                        "nullable": True,
                        "filled": False
                    }
                }
            }],
=======
            "compatibility": [
                {
                    "index": 0,
                    "if": {
                        "menarche": {
                            "anyof": [{
                                "min": 5,
                                "max": 25
                            }, {
                                "allowed": [99]
                            }]
                        }
                    },
                    "then": {
                        "nomensage": {
                            "nullable": False
                        }
                    },
                },
                {
                    "index": 1,
                    "if": {
                        "menarche": {
                            "nullable":
                            True,
                            "anyof": [
                                {
                                    "nullable": True,
                                    "filled": False
                                },
                                {
                                    "allowed": [88]
                                },
                            ],
                        }
                    },
                    "then": {
                        "nomensage": {
                            "nullable": True,
                            "filled": False
                        }
                    },
                },
            ],
>>>>>>> 33402dbb
            "anyof": [{
                "min": 10,
                "max": 70
            }, {
                "allowed": [88, 99]
<<<<<<< HEAD
            }]
        }
=======
            }],
        },
>>>>>>> 33402dbb
    }
    nv = create_nacc_validator(schema)

    for i in range(5, 26):
        assert nv.validate({"menarche": i, "nomensage": 20})
    assert nv.validate({"menarche": 99, "nomensage": 99})
    assert nv.validate({"menarche": None, "nomensage": None})
    assert nv.validate({"menarche": 88, "nomensage": None})

    for i in range(5, 26):
        assert not nv.validate({"menarche": 5, "nomensage": None})
    assert nv.errors == {
<<<<<<< HEAD
        'nomensage': [
            "('nomensage', ['null value not allowed']) for if {'menarche': {'anyof': [{'min': 5, 'max': 25}, {'allowed': [99]}]}} then {'nomensage': {'nullable': False}} - compatibility rule no: 0"
=======
        "nomensage": [
            "('nomensage', ['null value not allowed']) for if {'menarche': " +
            "{'anyof': [{'min': 5, 'max': 25}, {'allowed': [99]}]}} then " +
            "{'nomensage': {'nullable': False}} - compatibility rule no: 0"
>>>>>>> 33402dbb
        ]
    }
    assert not nv.validate({"menarche": 99, "nomensage": None})
    assert nv.errors == {
<<<<<<< HEAD
        'nomensage': [
            "('nomensage', ['null value not allowed']) for if {'menarche': {'anyof': [{'min': 5, 'max': 25}, {'allowed': [99]}]}} then {'nomensage': {'nullable': False}} - compatibility rule no: 0"
=======
        "nomensage": [
            "('nomensage', ['null value not allowed']) for if {'menarche': " +
            "{'anyof': [{'min': 5, 'max': 25}, {'allowed': [99]}]}} then " +
            "{'nomensage': {'nullable': False}} - compatibility rule no: 0"
>>>>>>> 33402dbb
        ]
    }
    assert not nv.validate({"menarche": 88, "nomensage": 10})
    assert nv.errors == {
<<<<<<< HEAD
        'nomensage': [
            "('nomensage', ['must be empty']) for if {'menarche': {'nullable': True, 'anyof': [{'nullable': True, 'filled': False}, {'allowed': [88]}]}} then {'nomensage': {'nullable': True, 'filled': False}} - compatibility rule no: 1"
=======
        "nomensage": [
            "('nomensage', ['must be empty']) for if {'menarche': {'nullable': "
            +
            "True, 'anyof': [{'nullable': True, 'filled': False}, {'allowed': "
            +
            "[88]}]}} then {'nomensage': {'nullable': True, 'filled': False}} "
            + "- compatibility rule no: 1"
>>>>>>> 33402dbb
        ]
    }
    assert not nv.validate({"menarche": None, "nomensage": 10})
    assert nv.errors == {
<<<<<<< HEAD
        'nomensage': [
            "('nomensage', ['must be empty']) for if {'menarche': {'nullable': True, 'anyof': [{'nullable': True, 'filled': False}, {'allowed': [88]}]}} then {'nomensage': {'nullable': True, 'filled': False}} - compatibility rule no: 1"
=======
        "nomensage": [
            "('nomensage', ['must be empty']) for if {'menarche': {'nullable': "
            +
            "True, 'anyof': [{'nullable': True, 'filled': False}, {'allowed': "
            +
            "[88]}]}} then {'nomensage': {'nullable': True, 'filled': False}} "
            + "- compatibility rule no: 1"
>>>>>>> 33402dbb
        ]
    }


def test_compatibility_logic_with_divide(create_nacc_validator):
    """Testing case where logic is dividing something - we need to ensure we
    do not divide by 0
    This is a truncated/modified version of the C2F ftdsnrat case"""
    schema = {
        "ftdhaird": {
            "nullable": True,
            "type": "integer",
            "allowed": [0, 1]
        },
        "ftdspit": {
            "nullable": True,
            "type": "integer",
            "allowed": [0, 1]
        },
        "ftdnose": {
            "nullable": True,
            "type": "integer",
            "allowed": [0, 1]
        },
        "ftdsnrat": {
            "nullable":
            True,
            "type":
            "float",
            "anyof": [{
                "min": 0.0,
                "max": 3.0
            }, {
                "allowed": [88.88]
            }],
<<<<<<< HEAD
            "compatibility": [{
                "index": 0,
                "if_op": "and",
                "if": {
                    "ftdhaird": {
                        "allowed": [0, 1]
                    },
                    "ftdspit": {
                        "allowed": [0, 1]
                    },
                    "ftdnose": {
                        "allowed": [0, 1]
                    },
                    "ftdsnrat": {
                        "logic": {
                            "formula": {
                                "and": [{
                                    "!=": [
                                        0, {
                                            "count_exact": [
                                                0, {
                                                    "var": "ftdhaird"
                                                }, {
                                                    "var": "ftdspit"
                                                }, {
                                                    "var": "ftdnose"
                                                }
=======
            "compatibility": [
                {
                    "index": 0,
                    "if_op": "and",
                    "if": {
                        "ftdhaird": {
                            "allowed": [0, 1]
                        },
                        "ftdspit": {
                            "allowed": [0, 1]
                        },
                        "ftdnose": {
                            "allowed": [0, 1]
                        },
                        "ftdsnrat": {
                            "logic": {
                                "formula": {
                                    "and": [
                                        {
                                            "!=": [
                                                0,
                                                {
                                                    "count_exact": [
                                                        0,
                                                        {
                                                            "var": "ftdhaird"
                                                        },
                                                        {
                                                            "var": "ftdspit"
                                                        },
                                                        {
                                                            "var": "ftdnose"
                                                        },
                                                    ]
                                                },
                                            ]
                                        },
                                        {
                                            "!=": [
                                                0,
                                                {
                                                    "count_exact": [
                                                        1,
                                                        {
                                                            "var": "ftdhaird"
                                                        },
                                                        {
                                                            "var": "ftdspit"
                                                        },
                                                        {
                                                            "var": "ftdnose"
                                                        },
                                                    ]
                                                },
>>>>>>> 33402dbb
                                            ]
                                        },
                                    ]
<<<<<<< HEAD
                                }, {
                                    "!=": [
                                        0, {
                                            "count_exact": [
                                                1, {
                                                    "var": "ftdhaird"
                                                }, {
                                                    "var": "ftdspit"
                                                }, {
                                                    "var": "ftdnose"
                                                }
=======
                                }
                            }
                        },
                    },
                    "then": {
                        "ftdsnrat": {
                            "logic": {
                                "formula": {
                                    "==": [
                                        {
                                            "var": "ftdsnrat"
                                        },
                                        {
                                            "/": [
                                                {
                                                    "count_exact": [
                                                        1,
                                                        {
                                                            "var": "ftdhaird"
                                                        },
                                                        {
                                                            "var": "ftdspit"
                                                        },
                                                        {
                                                            "var": "ftdnose"
                                                        },
                                                    ]
                                                },
                                                {
                                                    "count_exact": [
                                                        0,
                                                        {
                                                            "var": "ftdhaird"
                                                        },
                                                        {
                                                            "var": "ftdspit"
                                                        },
                                                        {
                                                            "var": "ftdnose"
                                                        },
                                                    ]
                                                },
>>>>>>> 33402dbb
                                            ]
                                        },
                                    ]
                                }]
                            }
                        }
                    },
                },
<<<<<<< HEAD
                "then": {
                    "ftdsnrat": {
                        "logic": {
                            "formula": {
                                "==": [{
                                    "var": "ftdsnrat"
                                }, {
                                    "/": [{
                                        "count_exact": [
                                            1, {
                                                "var": "ftdhaird"
                                            }, {
                                                "var": "ftdspit"
                                            }, {
                                                "var": "ftdnose"
                                            }
                                        ]
                                    }, {
                                        "count_exact": [
                                            0, {
                                                "var": "ftdhaird"
                                            }, {
                                                "var": "ftdspit"
                                            }, {
                                                "var": "ftdnose"
                                            }
                                        ]
                                    }]
                                }]
                            }
                        }
                    }
                }
            }, {
                "index": 1,
                "if_op": "or",
                "if": {
                    "ftdhaird": {
                        "nullable": True,
                        "filled": False
                    },
                    "ftdspit": {
                        "nullable": True,
                        "filled": False
                    },
                    "ftdnose": {
                        "nullable": True,
                        "filled": False
                    }
                },
                "then": {
                    "ftdsnrat": {
                        "allowed": [88.88]
                    }
                }
            }, {
                "index": 2,
                "if_op": "and",
                "if": {
                    "ftdhaird": {
                        "allowed": [0]
                    },
                    "ftdspit": {
                        "allowed": [0]
                    },
                    "ftdnose": {
                        "allowed": [0]
                    }
                },
                "then": {
                    "ftdsnrat": {
                        "allowed": [88.88]
                    }
                }
            }, {
                "index": 3,
                "if_op": "and",
                "if": {
                    "ftdhaird": {
                        "allowed": [1]
                    },
                    "ftdspit": {
                        "allowed": [1]
                    },
                    "ftdnose": {
                        "allowed": [1]
                    }
                },
                "then": {
                    "ftdsnrat": {
                        "allowed": [88.88]
                    }
                }
            }]
        }
=======
                {
                    "index": 1,
                    "if_op": "or",
                    "if": {
                        "ftdhaird": {
                            "nullable": True,
                            "filled": False
                        },
                        "ftdspit": {
                            "nullable": True,
                            "filled": False
                        },
                        "ftdnose": {
                            "nullable": True,
                            "filled": False
                        },
                    },
                    "then": {
                        "ftdsnrat": {
                            "allowed": [88.88]
                        }
                    },
                },
                {
                    "index": 2,
                    "if_op": "and",
                    "if": {
                        "ftdhaird": {
                            "allowed": [0]
                        },
                        "ftdspit": {
                            "allowed": [0]
                        },
                        "ftdnose": {
                            "allowed": [0]
                        },
                    },
                    "then": {
                        "ftdsnrat": {
                            "allowed": [88.88]
                        }
                    },
                },
                {
                    "index": 3,
                    "if_op": "and",
                    "if": {
                        "ftdhaird": {
                            "allowed": [1]
                        },
                        "ftdspit": {
                            "allowed": [1]
                        },
                        "ftdnose": {
                            "allowed": [1]
                        },
                    },
                    "then": {
                        "ftdsnrat": {
                            "allowed": [88.88]
                        }
                    },
                },
            ],
        },
    }
    nv = create_nacc_validator(schema)

    assert nv.validate({
        "ftdsnrat": 88.88,
        "ftdhaird": 0,
        "ftdspit": 0,
        "ftdnose": 0
    })
    assert nv.validate({
        "ftdsnrat": 88.88,
        "ftdhaird": 1,
        "ftdspit": 1,
        "ftdnose": 1
    })
    assert nv.validate({
        "ftdsnrat": 88.88,
        "ftdhaird": None,
        "ftdspit": None,
        "ftdnose": None
    })
    assert nv.validate({
        "ftdsnrat": 88.88,
        "ftdhaird": None,
        "ftdspit": None,
        "ftdnose": 0
    })
    assert nv.validate({
        "ftdsnrat": 88.88,
        "ftdhaird": None,
        "ftdspit": 1,
        "ftdnose": 0
    })

    assert nv.validate({
        "ftdsnrat": 2.0,
        "ftdhaird": 1,
        "ftdspit": 1,
        "ftdnose": 0
    })
    assert nv.validate({
        "ftdsnrat": 0.5,
        "ftdhaird": 0,
        "ftdspit": 1,
        "ftdnose": 0
    })

    assert not nv.validate({
        "ftdsnrat": 0.0,
        "ftdhaird": 0,
        "ftdspit": 0,
        "ftdnose": 0
    })
    assert nv.errors == {
        "ftdsnrat": [
            "('ftdsnrat', ['unallowed value 0.0']) for if {'ftdhaird': {'allowed': "
            +
            "[0]}, 'ftdspit': {'allowed': [0]}, 'ftdnose': {'allowed': [0]}} "
            +
            "then {'ftdsnrat': {'allowed': [88.88]}} - compatibility rule no: 2"
        ]
    }

    assert not nv.validate({
        "ftdsnrat": 0.0,
        "ftdhaird": 1,
        "ftdspit": 1,
        "ftdnose": 1
    })
    assert nv.errors == {
        "ftdsnrat": [
            "('ftdsnrat', ['unallowed value 0.0']) for if {'ftdhaird': " +
            "{'allowed': [1]}, 'ftdspit': {'allowed': [1]}, 'ftdnose': " +
            "{'allowed': [1]}} then {'ftdsnrat': {'allowed': [88.88]}} " +
            "- compatibility rule no: 3"
        ]
    }


def test_integer_vs_float_compatibility(create_nacc_validator):
    """Tests the integer/float compatibility."""
    schema = {
        "memory": {
            "required": True,
            "type": "float",
            "allowed": [0.0, 1.0, 2.0, 3.0, 99.0, 0.5],
        },
        "orient": {
            "required": True,
            "type": "float",
            "allowed": [0.0, 1.0, 2.0, 3.0, 99.0, 0.5],
        },
        "judgment": {
            "required": True,
            "type": "float",
            "allowed": [0.0, 1.0, 2.0, 3.0, 99.0, 0.5],
        },
        "commun": {
            "required": True,
            "type": "float",
            "allowed": [0.0, 1.0, 2.0, 3.0, 99.0, 0.5],
        },
        "homehobb": {
            "required": True,
            "type": "float",
            "allowed": [0.0, 1.0, 2.0, 3.0, 99.0, 0.5],
        },
        "perscare": {
            "required": True,
            "type": "float",
            "allowed": [0.0, 1.0, 2.0, 3.0, 99.0],
        },
        "cdrsum": {
            "required":
            True,
            "type":
            "float",
            "anyof": [{
                "min": 0.0,
                "max": 16.0
            }, {
                "allowed": [17.0, 18.0, 99.0]
            }],
            "compatibility": [
                {
                    "index": 0,
                    "if_op": "and",
                    "if": {
                        "memory": {
                            "forbidden": [99]
                        },
                        "orient": {
                            "forbidden": [99]
                        },
                        "judgment": {
                            "forbidden": [99]
                        },
                        "commun": {
                            "forbidden": [99]
                        },
                        "homehobb": {
                            "forbidden": [99]
                        },
                        "perscare": {
                            "forbidden": [99]
                        },
                    },
                    "then": {
                        "cdrsum": {
                            "logic": {
                                "formula": {
                                    "==": [
                                        {
                                            "var": "cdrsum"
                                        },
                                        {
                                            "+": [
                                                {
                                                    "var": "memory"
                                                },
                                                {
                                                    "var": "orient"
                                                },
                                                {
                                                    "var": "judgment"
                                                },
                                                {
                                                    "var": "commun"
                                                },
                                                {
                                                    "var": "homehobb"
                                                },
                                                {
                                                    "var": "perscare"
                                                },
                                            ]
                                        },
                                    ]
                                }
                            },
                            "nullable": True,
                        }
                    },
                },
                {
                    "index": 1,
                    "if_op": "or",
                    "if": {
                        "memory": {
                            "allowed": [99]
                        },
                        "orient": {
                            "allowed": [99]
                        },
                        "judgment": {
                            "allowed": [99]
                        },
                        "commun": {
                            "allowed": [99]
                        },
                        "homehobb": {
                            "allowed": [99]
                        },
                        "perscare": {
                            "allowed": [99]
                        },
                    },
                    "then": {
                        "cdrsum": {
                            "allowed": [99]
                        }
                    },
                },
            ],
        },
>>>>>>> 33402dbb
    }

    nv = create_nacc_validator(schema)

<<<<<<< HEAD
    assert nv.validate({
        "ftdsnrat": 88.88,
        "ftdhaird": 0,
        "ftdspit": 0,
        "ftdnose": 0
    })
    assert nv.validate({
        "ftdsnrat": 88.88,
        "ftdhaird": 1,
        "ftdspit": 1,
        "ftdnose": 1
    })
    assert nv.validate({
        "ftdsnrat": 88.88,
        "ftdhaird": None,
        "ftdspit": None,
        "ftdnose": None
    })
    assert nv.validate({
        "ftdsnrat": 88.88,
        "ftdhaird": None,
        "ftdspit": None,
        "ftdnose": 0
    })
    assert nv.validate({
        "ftdsnrat": 88.88,
        "ftdhaird": None,
        "ftdspit": 1,
        "ftdnose": 0
    })

    assert nv.validate({
        "ftdsnrat": 2.0,
        "ftdhaird": 1,
        "ftdspit": 1,
        "ftdnose": 0
    })
    assert nv.validate({
        "ftdsnrat": 0.5,
        "ftdhaird": 0,
        "ftdspit": 1,
        "ftdnose": 0
    })

    assert not nv.validate({
        "ftdsnrat": 0.0,
        "ftdhaird": 0,
        "ftdspit": 0,
        "ftdnose": 0
    })
    assert nv.errors == {
        'ftdsnrat': [
            "('ftdsnrat', ['unallowed value 0.0']) for if {'ftdhaird': {'allowed': [0]}, 'ftdspit': {'allowed': [0]}, 'ftdnose': {'allowed': [0]}} then {'ftdsnrat': {'allowed': [88.88]}} - compatibility rule no: 2"
        ]
    }

    assert not nv.validate({
        "ftdsnrat": 0.0,
        "ftdhaird": 1,
        "ftdspit": 1,
        "ftdnose": 1
    })
    assert nv.errors == {
        'ftdsnrat': [
            "('ftdsnrat', ['unallowed value 0.0']) for if {'ftdhaird': {'allowed': [1]}, 'ftdspit': {'allowed': [1]}, 'ftdnose': {'allowed': [1]}} then {'ftdsnrat': {'allowed': [88.88]}} - compatibility rule no: 3"
        ]
    }
=======
    # test index 0
    assert nv.validate({
        "cdrsum": 8,
        "memory": 2.0,
        "orient": 0.5,
        "judgment": 1,
        "commun": 3,
        "homehobb": 0.5,
        "perscare": 1.0,
    })

    record = {
        "cdrsum": "8",
        "memory": 2.0,
        "orient": "0.5",
        "judgment": 1,
        "commun": "3",
        "homehobb": "0.5",
        "perscare": "1.0",
    }
    assert not nv.validate(record)  # fails before casting
    record = nv.cast_record(record)
    assert nv.validate(record)

    # test index 1
    # 99.0 case
    assert not nv.validate({
        "cdrsum": 8,
        "memory": 2.0,
        "orient": 0.5,
        "judgment": 1,
        "commun": 3,
        "homehobb": 0.5,
        "perscare": 99.0,
    })
    assert nv.errors == {
        "cdrsum": [
            "('cdrsum', ['unallowed value 8']) for if {'memory': {'allowed': "
            "[99]}, 'orient': {'allowed': [99]}, 'judgment': {'allowed': "
            "[99]}, 'commun': {'allowed': [99]}, 'homehobb': {'allowed': "
            "[99]}, 'perscare': {'allowed': [99]}} then {'cdrsum': {'allowed': "
            "[99]}} - compatibility rule no: 1"
        ]
    }

    # 99 case
    assert not nv.validate({
        "cdrsum": 8,
        "memory": 2.0,
        "orient": 0.5,
        "judgment": 99,
        "commun": 3,
        "homehobb": 0.5,
        "perscare": 1.0,
    })
    assert nv.errors == {
        "cdrsum": [
            "('cdrsum', ['unallowed value 8']) for if {'memory': {'allowed': "
            "[99]}, 'orient': {'allowed': [99]}, 'judgment': {'allowed': "
            "[99]}, 'commun': {'allowed': [99]}, 'homehobb': {'allowed': "
            "[99]}, 'perscare': {'allowed': [99]}} then {'cdrsum': {'allowed': "
            "[99]}} - compatibility rule no: 1"
        ]
    }

    # passing case
    assert nv.validate({
        "cdrsum": 99,
        "memory": 2.0,
        "orient": 0.5,
        "judgment": 99,
        "commun": 3,
        "homehobb": 0.5,
        "perscare": 99.0,
    })
>>>>>>> 33402dbb
<|MERGE_RESOLUTION|>--- conflicted
+++ resolved
@@ -15,34 +15,6 @@
             True,
             "type":
             "integer",
-<<<<<<< HEAD
-            "compatibility": [{
-                "if": {
-                    "mode": {
-                        "allowed": [2]
-                    }
-                },
-                "then": {
-                    "rmreason": {
-                        "nullable": False
-                    }
-                }
-            }, {
-                "if": {
-                    "mode": {
-                        "allowed": [1, 3]
-                    }
-                },
-                "then": {
-                    "rmreason": {
-                        "nullable": True,
-                        "filled": False
-                    }
-                }
-            }],
-            "allowed": [1, 2, 3, 4, 5]
-        }
-=======
             "compatibility": [
                 {
                     "if": {
@@ -72,7 +44,6 @@
             ],
             "allowed": [1, 2, 3, 4, 5],
         },
->>>>>>> 33402dbb
     }
 
     nv = create_nacc_validator(schema)
@@ -84,14 +55,6 @@
     assert nv.validate({"mode": 3, "rmreason": None})
 
     # invalid cases for first condition
-<<<<<<< HEAD
-    assert not nv.validate({'mode': 2, 'rmreason': 9})
-    assert nv.errors == {'rmreason': ['unallowed value 9']}
-    assert not nv.validate({'mode': 2, 'rmreason': None})
-    assert nv.errors == {
-        'rmreason': [
-            "('rmreason', ['null value not allowed']) for if {'mode': {'allowed': [2]}} then {'rmreason': {'nullable': False}} - compatibility rule no: 0"
-=======
     assert not nv.validate({"mode": 2, "rmreason": 9})
     assert nv.errors == {"rmreason": ["unallowed value 9"]}
     assert not nv.validate({"mode": 2, "rmreason": None})
@@ -100,30 +63,10 @@
             "('rmreason', ['null value not allowed']) for if {'mode': " +
             "{'allowed': [2]}} then {'rmreason': {'nullable': False}} " +
             "- compatibility rule no: 0"
->>>>>>> 33402dbb
         ]
     }
 
     # invalid cases for second condition
-<<<<<<< HEAD
-    assert not nv.validate({'mode': 3, 'rmreason': 1})
-    assert nv.errors == {
-        'rmreason': [
-            "('rmreason', ['must be empty']) for if {'mode': {'allowed': [1, 3]}} then {'rmreason': {'nullable': True, 'filled': False}} - compatibility rule no: 1"
-        ]
-    }
-    assert not nv.validate({'mode': 1, 'rmreason': 5})
-    assert nv.errors == {
-        'rmreason': [
-            "('rmreason', ['must be empty']) for if {'mode': {'allowed': [1, 3]}} then {'rmreason': {'nullable': True, 'filled': False}} - compatibility rule no: 1"
-        ]
-    }
-    assert not nv.validate({'mode': 1, 'rmreason': 9})
-    assert nv.errors == {
-        'rmreason': [
-            'unallowed value 9',
-            "('rmreason', ['must be empty']) for if {'mode': {'allowed': [1, 3]}} then {'rmreason': {'nullable': True, 'filled': False}} - compatibility rule no: 1"
-=======
     assert not nv.validate({"mode": 3, "rmreason": 1})
     assert nv.errors == {
         "rmreason": [
@@ -147,7 +90,6 @@
             "('rmreason', ['must be empty']) for if {'mode': " +
             "{'allowed': [1, 3]}} then {'rmreason': {'nullable': True, " +
             "'filled': False}} - compatibility rule no: 1",
->>>>>>> 33402dbb
         ]
     }
 
@@ -181,33 +123,6 @@
                     "raceaian": {
                         "logic": {
                             "formula": {
-<<<<<<< HEAD
-                                "or": [{
-                                    "==": [1, {
-                                        "var": "raceaian"
-                                    }]
-                                }, {
-                                    "==": [1, {
-                                        "var": "raceasian"
-                                    }]
-                                }, {
-                                    "==": [1, {
-                                        "var": "raceblack"
-                                    }]
-                                }]
-                            }
-                        }
-                    }
-                },
-                "then": {
-                    "raceunkn": {
-                        "nullable": True,
-                        "filled": False
-                    }
-                }
-            }]
-        }
-=======
                                 "or": [
                                     {
                                         "==": [1, {
@@ -237,43 +152,12 @@
                 },
             }],
         },
->>>>>>> 33402dbb
     }
 
     nv = create_nacc_validator(schema)
 
     # valid cases
     assert nv.validate({})  # since they're technically all optional
-<<<<<<< HEAD
-    assert nv.validate({'raceaian': 1})
-    assert nv.validate({'raceasian': 1})
-    assert nv.validate({'raceblack': 1})
-    assert nv.validate({
-        'raceunkn': 1,
-        'raceaian': None,
-        'raceasian': None,
-        'raceblack': None
-    })
-    assert nv.validate({'raceaian': 1, 'raceasian': 1, 'raceblack': 1})
-
-    # the compatibility if/then with logic inside means that raceunkn cannot be 1 if any of the others are set
-    assert not nv.validate({'raceaian': 1, 'raceunkn': 1})
-    assert nv.errors == {
-        'raceunkn': [
-            "('raceunkn', ['must be empty']) for if {'raceaian': {'logic': {'formula': {'or': [{'==': [1, {'var': 'raceaian'}]}, {'==': [1, {'var': 'raceasian'}]}, {'==': [1, {'var': 'raceblack'}]}]}}}} then {'raceunkn': {'nullable': True, 'filled': False}} - compatibility rule no: 0"
-        ]
-    }
-    assert not nv.validate({'raceasian': 1, 'raceunkn': 1})
-    assert nv.errors == {
-        'raceunkn': [
-            "('raceunkn', ['must be empty']) for if {'raceaian': {'logic': {'formula': {'or': [{'==': [1, {'var': 'raceaian'}]}, {'==': [1, {'var': 'raceasian'}]}, {'==': [1, {'var': 'raceblack'}]}]}}}} then {'raceunkn': {'nullable': True, 'filled': False}} - compatibility rule no: 0"
-        ]
-    }
-    assert not nv.validate({'raceblack': 1, 'raceunkn': 1})
-    assert nv.errors == {
-        'raceunkn': [
-            "('raceunkn', ['must be empty']) for if {'raceaian': {'logic': {'formula': {'or': [{'==': [1, {'var': 'raceaian'}]}, {'==': [1, {'var': 'raceasian'}]}, {'==': [1, {'var': 'raceblack'}]}]}}}} then {'raceunkn': {'nullable': True, 'filled': False}} - compatibility rule no: 0"
-=======
     assert nv.validate({"raceaian": 1})
     assert nv.validate({"raceasian": 1})
     assert nv.validate({"raceblack": 1})
@@ -317,7 +201,6 @@
             "{'var': 'raceasian'}]}, {'==': [1, {'var': 'raceblack'}]}]}}}} " +
             "then {'raceunkn': {'nullable': True, 'filled': False}} " +
             "- compatibility rule no: 0"
->>>>>>> 33402dbb
         ]
     }
 
@@ -335,36 +218,6 @@
             "string",
             "nullable":
             True,
-<<<<<<< HEAD
-            "compatibility": [{
-                "index": 0,
-                "if": {
-                    "enrlgenoth": {
-                        "allowed": [1]
-                    }
-                },
-                "then": {
-                    "enrlgenothx": {
-                        "nullable": False
-                    }
-                }
-            }, {
-                "index": 1,
-                "if": {
-                    "enrlgenoth": {
-                        "nullable": True,
-                        "filled": False
-                    }
-                },
-                "then": {
-                    "enrlgenothx": {
-                        "nullable": True,
-                        "filled": False
-                    }
-                }
-            }]
-        }
-=======
             "compatibility": [
                 {
                     "index": 0,
@@ -396,7 +249,6 @@
                 },
             ],
         },
->>>>>>> 33402dbb
     }
 
     nv = create_nacc_validator(schema)
@@ -407,18 +259,6 @@
     assert nv.validate({})
 
     # invalid cases
-<<<<<<< HEAD
-    assert not nv.validate({'enrlgenoth': 1, 'enrlgenothx': None})
-    assert nv.errors == {
-        'enrlgenothx': [
-            "('enrlgenothx', ['null value not allowed']) for if {'enrlgenoth': {'allowed': [1]}} then {'enrlgenothx': {'nullable': False}} - compatibility rule no: 0"
-        ]
-    }
-    assert not nv.validate({'enrlgenoth': None, 'enrlgenothx': 'somevalue'})
-    assert nv.errors == {
-        'enrlgenothx': [
-            "('enrlgenothx', ['must be empty']) for if {'enrlgenoth': {'nullable': True, 'filled': False}} then {'enrlgenothx': {'nullable': True, 'filled': False}} - compatibility rule no: 1"
-=======
     assert not nv.validate({"enrlgenoth": 1, "enrlgenothx": None})
     assert nv.errors == {
         "enrlgenothx": [
@@ -434,7 +274,6 @@
             "('enrlgenothx', ['must be empty']) for if {'enrlgenoth': " +
             "{'nullable': True, 'filled': False}} then {'enrlgenothx': " +
             "{'nullable': True, 'filled': False}} - compatibility rule no: 1"
->>>>>>> 33402dbb
         ]
     }
 
@@ -466,26 +305,16 @@
                     },
                     "otherdep": {
                         "allowed": [0, 2, 9]
-<<<<<<< HEAD
-                    }
-=======
-                    },
->>>>>>> 33402dbb
+                    },
                 },
                 "then": {
                     "deprtreat": {
                         "nullable": True,
                         "filled": False
                     }
-<<<<<<< HEAD
-                }
-            }]
-        }
-=======
                 },
             }],
         },
->>>>>>> 33402dbb
     }
     nv = create_nacc_validator(schema)
 
@@ -496,30 +325,20 @@
 
     assert not nv.validate({"majordep": 0, "otherdep": 2, "deprtreat": 1})
     assert nv.errors == {
-<<<<<<< HEAD
-        'deprtreat': [
-            "('deprtreat', ['must be empty']) for if {'majordep': {'allowed': [0, 2, 9]}, 'otherdep': {'allowed': [0, 2, 9]}} then {'deprtreat': {'nullable': True, 'filled': False}} - compatibility rule no: 0"
-=======
         "deprtreat": [
             "('deprtreat', ['must be empty']) for if {'majordep': {'allowed': "
             +
             "[0, 2, 9]}, 'otherdep': {'allowed': [0, 2, 9]}} then {'deprtreat': "
             + "{'nullable': True, 'filled': False}} - compatibility rule no: 0"
->>>>>>> 33402dbb
         ]
     }
     assert not nv.validate({"majordep": 2, "otherdep": 9, "deprtreat": 0})
     assert nv.errors == {
-<<<<<<< HEAD
-        'deprtreat': [
-            "('deprtreat', ['must be empty']) for if {'majordep': {'allowed': [0, 2, 9]}, 'otherdep': {'allowed': [0, 2, 9]}} then {'deprtreat': {'nullable': True, 'filled': False}} - compatibility rule no: 0"
-=======
         "deprtreat": [
             "('deprtreat', ['must be empty']) for if {'majordep': {'allowed': "
             +
             "[0, 2, 9]}, 'otherdep': {'allowed': [0, 2, 9]}} then {'deprtreat': "
             + "{'nullable': True, 'filled': False}} - compatibility rule no: 0"
->>>>>>> 33402dbb
         ]
     }
 
@@ -558,15 +377,9 @@
                     "deprtreat": {
                         "nullable": False
                     }
-<<<<<<< HEAD
-                }
-            }]
-        }
-=======
                 },
             }],
         },
->>>>>>> 33402dbb
     }
     nv = create_nacc_validator(schema)
 
@@ -578,189 +391,32 @@
 
     assert not nv.validate({"majordep": 1, "otherdep": 2, "deprtreat": None})
     assert nv.errors == {
-<<<<<<< HEAD
-        'deprtreat': [
-            "('deprtreat', ['null value not allowed']) for if {'majordep': {'allowed': [1]}, 'otherdep': {'allowed': [1]}} then {'deprtreat': {'nullable': False}} - compatibility rule no: 0"
-=======
         "deprtreat": [
             "('deprtreat', ['null value not allowed']) for if {'majordep': " +
             "{'allowed': [1]}, 'otherdep': {'allowed': [1]}} then " +
             "{'deprtreat': {'nullable': False}} - compatibility rule no: 0"
->>>>>>> 33402dbb
         ]
     }
     assert not nv.validate({"majordep": 9, "otherdep": 1, "deprtreat": None})
     assert nv.errors == {
-<<<<<<< HEAD
-        'deprtreat': [
-            "('deprtreat', ['null value not allowed']) for if {'majordep': {'allowed': [1]}, 'otherdep': {'allowed': [1]}} then {'deprtreat': {'nullable': False}} - compatibility rule no: 0"
-=======
         "deprtreat": [
             "('deprtreat', ['null value not allowed']) for if {'majordep': " +
             "{'allowed': [1]}, 'otherdep': {'allowed': [1]}} then {'deprtreat': "
             + "{'nullable': False}} - compatibility rule no: 0"
->>>>>>> 33402dbb
         ]
     }
     assert not nv.validate({"majordep": 1, "otherdep": 1, "deprtreat": None})
     assert nv.errors == {
-<<<<<<< HEAD
-        'deprtreat': [
-            "('deprtreat', ['null value not allowed']) for if {'majordep': {'allowed': [1]}, 'otherdep': {'allowed': [1]}} then {'deprtreat': {'nullable': False}} - compatibility rule no: 0"
-=======
         "deprtreat": [
             "('deprtreat', ['null value not allowed']) for if {'majordep': " +
             "{'allowed': [1]}, 'otherdep': {'allowed': [1]}} then " +
             "{'deprtreat': {'nullable': False}} - compatibility rule no: 0"
->>>>>>> 33402dbb
         ]
     }
 
 
 def test_compatibility_then_multiple_blank_and(create_nacc_validator):
     """Test when the rule results in multiple things needing to be blank."""
-    schema = {
-        "parentvar": {
-            "type": "integer",
-            "nullable": True
-        },
-        "var3": {
-            "type": "integer",
-            "nullable": True
-        },
-        "var2": {
-            "type": "integer",
-            "nullable": True
-        },
-        "var1": {
-            "type":
-            "integer",
-            "nullable":
-            True,
-            "compatibility": [{
-                "if": {
-                    "parentvar": {
-                        "nullable": True,
-                        "filled": False
-<<<<<<< HEAD
-                    }
-                },
-                "then": {
-                    "var1": {
-                        "nullable": True,
-                        "filled": False
-                    },
-                    "var2": {
-                        "nullable": True,
-                        "filled": False
-                    },
-                    "var3": {
-                        "nullable": True,
-                        "filled": False
-                    }
-                }
-            }]
-        }
-=======
-                    }
-                },
-                "then": {
-                    "var1": {
-                        "nullable": True,
-                        "filled": False
-                    },
-                    "var2": {
-                        "nullable": True,
-                        "filled": False
-                    },
-                    "var3": {
-                        "nullable": True,
-                        "filled": False
-                    },
-                },
-            }],
-        },
->>>>>>> 33402dbb
-    }
-    nv = create_nacc_validator(schema)
-
-    # if parentvar is None then the following must be None: var1, var2, var3
-    assert nv.validate({
-        "parentvar": None,
-        "var1": None,
-        "var2": None,
-        "var3": None
-    })
-    assert nv.validate({"parentvar": 0, "var1": 1, "var2": 2, "var3": 3})
-    assert nv.validate({"parentvar": 0, "var1": None, "var2": 2, "var3": None})
-
-    assert not nv.validate({
-        "parentvar": None,
-        "var1": 1,
-        "var2": None,
-        "var3": None
-    })
-    assert nv.errors == {
-<<<<<<< HEAD
-        'var1': [
-            "('var1', ['must be empty']) for if {'parentvar': {'nullable': True, 'filled': False}} then {'var1': {'nullable': True, 'filled': False}, 'var2': {'nullable': True, 'filled': False}, 'var3': {'nullable': True, 'filled': False}} - compatibility rule no: 0"
-=======
-        "var1": [
-            "('var1', ['must be empty']) for if {'parentvar': {'nullable': True, "
-            +
-            "'filled': False}} then {'var1': {'nullable': True, 'filled': False}, "
-            + "'var2': {'nullable': True, 'filled': False}, 'var3': " +
-            "{'nullable': True, 'filled': False}} - compatibility rule no: 0"
->>>>>>> 33402dbb
-        ]
-    }
-    assert not nv.validate({
-        "parentvar": None,
-        "var1": 1,
-        "var2": 1,
-        "var3": 1
-    })
-    assert nv.errors == {
-<<<<<<< HEAD
-        'var1': [
-            "('var1', ['must be empty']) for if {'parentvar': {'nullable': True, 'filled': False}} then {'var1': {'nullable': True, 'filled': False}, 'var2': {'nullable': True, 'filled': False}, 'var3': {'nullable': True, 'filled': False}} - compatibility rule no: 0"
-=======
-        "var1": [
-            "('var1', ['must be empty']) for if {'parentvar': {'nullable': True, "
-            +
-            "'filled': False}} then {'var1': {'nullable': True, 'filled': False}, "
-            +
-            "'var2': {'nullable': True, 'filled': False}, 'var3': {'nullable': "
-            + "True, 'filled': False}} - compatibility rule no: 0"
->>>>>>> 33402dbb
-        ]
-    }
-
-    assert not nv.validate({
-        "parentvar": None,
-        "var1": None,
-        "var2": None,
-        "var3": 1
-    })
-    assert nv.errors == {
-<<<<<<< HEAD
-        'var1': [
-            "('var3', ['must be empty']) for if {'parentvar': {'nullable': True, 'filled': False}} then {'var1': {'nullable': True, 'filled': False}, 'var2': {'nullable': True, 'filled': False}, 'var3': {'nullable': True, 'filled': False}} - compatibility rule no: 0"
-=======
-        "var1": [
-            "('var3', ['must be empty']) for if {'parentvar': {'nullable': True, "
-            +
-            "'filled': False}} then {'var1': {'nullable': True, 'filled': False}, "
-            +
-            "'var2': {'nullable': True, 'filled': False}, 'var3': {'nullable': True, "
-            + "'filled': False}} - compatibility rule no: 0"
->>>>>>> 33402dbb
-        ]
-    }
-
-
-def test_compatibility_then_multiple_blank_logic_and(create_nacc_validator):
-    """Test when the rule results in multiple things needing to be blank - logic"""
     schema = {
         "parentvar": {
             "type": "integer",
@@ -788,25 +444,113 @@
                 },
                 "then": {
                     "var1": {
+                        "nullable": True,
+                        "filled": False
+                    },
+                    "var2": {
+                        "nullable": True,
+                        "filled": False
+                    },
+                    "var3": {
+                        "nullable": True,
+                        "filled": False
+                    },
+                },
+            }],
+        },
+    }
+    nv = create_nacc_validator(schema)
+
+    # if parentvar is None then the following must be None: var1, var2, var3
+    assert nv.validate({
+        "parentvar": None,
+        "var1": None,
+        "var2": None,
+        "var3": None
+    })
+    assert nv.validate({"parentvar": 0, "var1": 1, "var2": 2, "var3": 3})
+    assert nv.validate({"parentvar": 0, "var1": None, "var2": 2, "var3": None})
+
+    assert not nv.validate({
+        "parentvar": None,
+        "var1": 1,
+        "var2": None,
+        "var3": None
+    })
+    assert nv.errors == {
+        "var1": [
+            "('var1', ['must be empty']) for if {'parentvar': {'nullable': True, "
+            +
+            "'filled': False}} then {'var1': {'nullable': True, 'filled': False}, "
+            + "'var2': {'nullable': True, 'filled': False}, 'var3': " +
+            "{'nullable': True, 'filled': False}} - compatibility rule no: 0"
+        ]
+    }
+    assert not nv.validate({
+        "parentvar": None,
+        "var1": 1,
+        "var2": 1,
+        "var3": 1
+    })
+    assert nv.errors == {
+        "var1": [
+            "('var1', ['must be empty']) for if {'parentvar': {'nullable': True, "
+            +
+            "'filled': False}} then {'var1': {'nullable': True, 'filled': False}, "
+            +
+            "'var2': {'nullable': True, 'filled': False}, 'var3': {'nullable': "
+            + "True, 'filled': False}} - compatibility rule no: 0"
+        ]
+    }
+
+    assert not nv.validate({
+        "parentvar": None,
+        "var1": None,
+        "var2": None,
+        "var3": 1
+    })
+    assert nv.errors == {
+        "var1": [
+            "('var3', ['must be empty']) for if {'parentvar': {'nullable': True, "
+            +
+            "'filled': False}} then {'var1': {'nullable': True, 'filled': False}, "
+            +
+            "'var2': {'nullable': True, 'filled': False}, 'var3': {'nullable': True, "
+            + "'filled': False}} - compatibility rule no: 0"
+        ]
+    }
+
+
+def test_compatibility_then_multiple_blank_logic_and(create_nacc_validator):
+    """Test when the rule results in multiple things needing to be blank - logic"""
+    schema = {
+        "parentvar": {
+            "type": "integer",
+            "nullable": True
+        },
+        "var3": {
+            "type": "integer",
+            "nullable": True
+        },
+        "var2": {
+            "type": "integer",
+            "nullable": True
+        },
+        "var1": {
+            "type":
+            "integer",
+            "nullable":
+            True,
+            "compatibility": [{
+                "if": {
+                    "parentvar": {
+                        "nullable": True,
+                        "filled": False
+                    }
+                },
+                "then": {
+                    "var1": {
                         "nullable":
-<<<<<<< HEAD
-                        True,  # this is specifically required in schema for the None case
-                        "logic": {
-                            "formula": {
-                                "and": [{
-                                    "==": [None, {
-                                        "var": "var1"
-                                    }]
-                                }, {
-                                    "==": [None, {
-                                        "var": "var2"
-                                    }]
-                                }, {
-                                    "==": [None, {
-                                        "var": "var3"
-                                    }]
-                                }]
-=======
                         True,  # required in schema for the None case
                         "logic": {
                             "formula": {
@@ -827,19 +571,12 @@
                                         }]
                                     },
                                 ]
->>>>>>> 33402dbb
                             }
                         },
                     }
-<<<<<<< HEAD
-                }
-            }]
-        }
-=======
                 },
             }],
         },
->>>>>>> 33402dbb
     }
     nv = create_nacc_validator(schema)
 
@@ -860,10 +597,6 @@
         "var3": None
     })
     assert nv.errors == {
-<<<<<<< HEAD
-        'var1': [
-            "('var1', ['error in formula evaluation - value 1 does not satisfy the specified formula']) for if {'parentvar': {'nullable': True, 'filled': False}} then {'var1': {'nullable': True, 'logic': {'formula': {'and': [{'==': [None, {'var': 'var1'}]}, {'==': [None, {'var': 'var2'}]}, {'==': [None, {'var': 'var3'}]}]}}}} - compatibility rule no: 0"
-=======
         "var1": [
             "('var1', ['error in formula evaluation - value 1 does not satisfy "
             +
@@ -872,7 +605,6 @@
             "{'formula': {'and': [{'==': [None, {'var': 'var1'}]}, {'==': " +
             "[None, {'var': 'var2'}]}, {'==': [None, {'var': 'var3'}]}]}}}} " +
             "- compatibility rule no: 0"
->>>>>>> 33402dbb
         ]
     }
     assert not nv.validate({
@@ -882,15 +614,6 @@
         "var3": 1
     })
     assert nv.errors == {
-<<<<<<< HEAD
-        'var1': [
-            "('var1', ['error in formula evaluation - value 1 does not satisfy the specified formula']) for if {'parentvar': {'nullable': True, 'filled': False}} then {'var1': {'nullable': True, 'logic': {'formula': {'and': [{'==': [None, {'var': 'var1'}]}, {'==': [None, {'var': 'var2'}]}, {'==': [None, {'var': 'var3'}]}]}}}} - compatibility rule no: 0"
-        ]
-    }
-
-    # TODO: it looks like this error message is misleading, it fails because of var3 not var1 but since this logic is on var1 its reported as a var1 failure
-    #       something to improve on. But also because of this you should avoid using logic and instead do it as shown in test_compatibility_then_multiple_blank_and
-=======
         "var1": [
             "('var1', ['error in formula evaluation - value 1 does not satisfy "
             +
@@ -908,7 +631,6 @@
     #       failure something to improve on. But also because of this you should
     #       avoid using logic and instead do it as shown in
     #       test_compatibility_then_multiple_blank_and
->>>>>>> 33402dbb
     assert not nv.validate({
         "parentvar": None,
         "var1": None,
@@ -916,10 +638,6 @@
         "var3": 1
     })
     assert nv.errors == {
-<<<<<<< HEAD
-        'var1': [
-            "('var1', ['error in formula evaluation - value None does not satisfy the specified formula']) for if {'parentvar': {'nullable': True, 'filled': False}} then {'var1': {'nullable': True, 'logic': {'formula': {'and': [{'==': [None, {'var': 'var1'}]}, {'==': [None, {'var': 'var2'}]}, {'==': [None, {'var': 'var3'}]}]}}}} - compatibility rule no: 0"
-=======
         "var1": [
             "('var1', ['error in formula evaluation - value None does not " +
             "satisfy the specified formula']) for if {'parentvar': {'nullable': "
@@ -929,7 +647,6 @@
             "{'formula': {'and': [{'==': [None, {'var': 'var1'}]}, {'==': [None, "
             + "{'var': 'var2'}]}, {'==': [None, {'var': 'var3'}]}]}}}} " +
             "- compatibility rule no: 0"
->>>>>>> 33402dbb
         ]
     }
 
@@ -951,42 +668,6 @@
             "integer",
             "required":
             True,
-<<<<<<< HEAD
-            "compatibility": [{
-                "index": 0,
-                "then_op": "or",
-                "if": {
-                    "hall": {
-                        "allowed": [1]
-                    }
-                },
-                "then": {
-                    "bevhall": {
-                        "allowed": [1]
-                    },
-                    "beahall": {
-                        "allowed": [1]
-                    }
-                }
-            }, {
-                "index": 1,
-                "then_op": "and",
-                "if": {
-                    "hall": {
-                        "allowed": [0]
-                    }
-                },
-                "then": {
-                    "bevhall": {
-                        "allowed": [0]
-                    },
-                    "beahall": {
-                        "allowed": [0]
-                    }
-                }
-            }]
-        }
-=======
             "compatibility": [
                 {
                     "index": 0,
@@ -1024,7 +705,6 @@
                 },
             ],
         },
->>>>>>> 33402dbb
     }
     nv = create_nacc_validator(schema)
 
@@ -1036,13 +716,6 @@
     assert nv.validate({"hall": 0, "bevhall": 0, "beahall": 0})
 
     assert not nv.validate({"hall": 1, "bevhall": 0, "beahall": 0})
-<<<<<<< HEAD
-    # TODO: the duplicate error message is due to the `then_op: or` clause - should probably fix
-    assert nv.errors == {
-        'hall': [
-            "('beahall', ['unallowed value 0']) for if {'hall': {'allowed': [1]}} then {'bevhall': {'allowed': [1]}, 'beahall': {'allowed': [1]}} - compatibility rule no: 0",
-            "('bevhall', ['unallowed value 0']) for if {'hall': {'allowed': [1]}} then {'bevhall': {'allowed': [1]}, 'beahall': {'allowed': [1]}} - compatibility rule no: 0"
-=======
     # TODO: the duplicate error message is due to the `then_op: or` clause
     # - should probably fix
     assert nv.errors == {
@@ -1054,34 +727,23 @@
             +
             "then {'bevhall': {'allowed': [1]}, 'beahall': {'allowed': [1]}} "
             + "- compatibility rule no: 0",
->>>>>>> 33402dbb
         ]
     }
     assert not nv.validate({"hall": 0, "bevhall": 0, "beahall": 1})
     assert nv.errors == {
-<<<<<<< HEAD
-        'hall': [
-            "('beahall', ['unallowed value 1']) for if {'hall': {'allowed': [0]}} then {'bevhall': {'allowed': [0]}, 'beahall': {'allowed': [0]}} - compatibility rule no: 1"
-=======
         "hall": [
             "('beahall', ['unallowed value 1']) for if {'hall': {'allowed': " +
             "[0]}} then {'bevhall': {'allowed': [0]}, 'beahall': {'allowed': "
             + "[0]}} - compatibility rule no: 1"
->>>>>>> 33402dbb
         ]
     }
     assert not nv.validate({"hall": 0, "bevhall": None, "beahall": None})
     assert nv.errors == {
-<<<<<<< HEAD
-        'hall': [
-            "('bevhall', ['null value not allowed']) for if {'hall': {'allowed': [0]}} then {'bevhall': {'allowed': [0]}, 'beahall': {'allowed': [0]}} - compatibility rule no: 1"
-=======
         "hall": [
             "('bevhall', ['null value not allowed']) for if {'hall': {'allowed': "
             +
             "[0]}} then {'bevhall': {'allowed': [0]}, 'beahall': {'allowed': "
             + "[0]}} - compatibility rule no: 1"
->>>>>>> 33402dbb
         ]
     }
 
@@ -1102,40 +764,6 @@
             "integer",
             "required":
             True,
-<<<<<<< HEAD
-            "compatibility": [{
-                "index": 0,
-                "if": {
-                    "depd": {
-                        "allowed": [1]
-                    }
-                },
-                "then": {
-                    "majdepdx": {
-                        "allowed": [0, 2]
-                    },
-                    "othdepdx": {
-                        "allowed": [0, 2]
-                    }
-                }
-            }, {
-                "index": 2,
-                "if": {
-                    "depd": {
-                        "allowed": [2]
-                    }
-                },
-                "then": {
-                    "majdepdx": {
-                        "allowed": [1]
-                    },
-                    "othdepdx": {
-                        "allowed": [1]
-                    }
-                }
-            }]
-        }
-=======
             "compatibility": [
                 {
                     "index": 0,
@@ -1171,7 +799,6 @@
                 },
             ],
         },
->>>>>>> 33402dbb
     }
     nv = create_nacc_validator(schema)
 
@@ -1185,20 +812,14 @@
 
     assert not nv.validate({"depd": 2, "majdepdx": 0, "othdepdx": 2})
     assert nv.errors == {
-<<<<<<< HEAD
-        'depd': [
-            "('majdepdx', ['unallowed value 0']) for if {'depd': {'allowed': [2]}} then {'majdepdx': {'allowed': [1]}, 'othdepdx': {'allowed': [1]}} - compatibility rule no: 2"
-=======
         "depd": [
             "('majdepdx', ['unallowed value 0']) for if {'depd': {'allowed': "
             + "[2]}} then {'majdepdx': {'allowed': [1]}, 'othdepdx': " +
             "{'allowed': [1]}} - compatibility rule no: 2"
->>>>>>> 33402dbb
         ]
     }
     assert not nv.validate({"depd": None, "majdepdx": 0, "othdepdx": 2})
     assert nv.errors == {"depd": ["null value not allowed"]}
-
 
 
 def test_compatibility_multiple_else(create_nacc_validator):
@@ -1221,7 +842,6 @@
                 "if": {
                     "var1": {
                         "allowed": [1]
-<<<<<<< HEAD
                     }
                 },
                 "then": {
@@ -1233,25 +853,9 @@
                     "var2": {
                         "allowed": [3, 4, 5]
                     }
-                }
-            }]
-        }
-=======
-                    }
-                },
-                "then": {
-                    "var2": {
-                        "allowed": [2]
-                    }
-                },
-                "else": {
-                    "var2": {
-                        "allowed": [3, 4, 5]
-                    }
                 },
             }],
         },
->>>>>>> 33402dbb
     }
     nv = create_nacc_validator(schema)
 
@@ -1261,27 +865,17 @@
 
     assert not nv.validate({"var1": 0, "var2": 8})
     assert nv.errors == {
-<<<<<<< HEAD
-        'var1': [
-            "('var2', ['unallowed value 8']) for if {'var1': {'allowed': [1]}} else {'var2': {'allowed': [3, 4, 5]}} - compatibility rule no: 0"
-=======
         "var1": [
             "('var2', ['unallowed value 8']) for if {'var1': {'allowed': " +
             "[1]}} else {'var2': {'allowed': [3, 4, 5]}} " +
             "- compatibility rule no: 0"
->>>>>>> 33402dbb
         ]
     }
     assert not nv.validate({"var1": 1, "var2": 3})
     assert nv.errors == {
-<<<<<<< HEAD
-        'var1': [
-            "('var2', ['unallowed value 3']) for if {'var1': {'allowed': [1]}} then {'var2': {'allowed': [2]}} - compatibility rule no: 0"
-=======
         "var1": [
             "('var2', ['unallowed value 3']) for if {'var1': {'allowed': [1]}} "
             + "then {'var2': {'allowed': [2]}} - compatibility rule no: 0"
->>>>>>> 33402dbb
         ]
     }
 
@@ -1326,15 +920,9 @@
                     "var3": {
                         "allowed": [9]
                     }
-<<<<<<< HEAD
-                }
-            }]
-        }
-=======
                 },
             }],
         },
->>>>>>> 33402dbb
     }
     nv = create_nacc_validator(schema)
 
@@ -1345,36 +933,21 @@
 
     assert not nv.validate({"var1": 1, "var2": 3, "var3": None})
     assert nv.errors == {
-<<<<<<< HEAD
-        'var1': [
-            "('var2', ['unallowed value 3']) for if {'var1': {'allowed': [1]}} then {'var2': {'allowed': [2]}} - compatibility rule no: 0"
-=======
         "var1": [
             "('var2', ['unallowed value 3']) for if {'var1': {'allowed': [1]}} "
             + "then {'var2': {'allowed': [2]}} - compatibility rule no: 0"
->>>>>>> 33402dbb
         ]
     }
     assert not nv.validate({"var1": 1, "var2": None, "var3": 6})
     assert nv.errors == {
-<<<<<<< HEAD
-        'var1': [
-            "('var2', ['null value not allowed']) for if {'var1': {'allowed': [1]}} then {'var2': {'allowed': [2]}} - compatibility rule no: 0"
-=======
         "var1": [
             "('var2', ['null value not allowed']) for if {'var1': {'allowed': [1]}} "
             + "then {'var2': {'allowed': [2]}} - compatibility rule no: 0"
->>>>>>> 33402dbb
         ]
     }
 
     assert not nv.validate({"var1": 0, "var2": 8, "var3": None})
     assert nv.errors == {
-<<<<<<< HEAD
-        'var1': [
-            "('var3', ['null value not allowed']) for if {'var1': {'allowed': [1]}} else {'var2': {'allowed': [3, 4, 5]}, 'var3': {'allowed': [9]}} - compatibility rule no: 0",
-            "('var2', ['unallowed value 8']) for if {'var1': {'allowed': [1]}} else {'var2': {'allowed': [3, 4, 5]}, 'var3': {'allowed': [9]}} - compatibility rule no: 0"
-=======
         "var1": [
             "('var3', ['null value not allowed']) for if {'var1': {'allowed': [1]}} "
             +
@@ -1384,16 +957,10 @@
             +
             "else {'var2': {'allowed': [3, 4, 5]}, 'var3': {'allowed': [9]}} "
             + "- compatibility rule no: 0",
->>>>>>> 33402dbb
         ]
     }
     assert not nv.validate({"var1": 0, "var2": None, "var3": None})
     assert nv.errors == {
-<<<<<<< HEAD
-        'var1': [
-            "('var3', ['null value not allowed']) for if {'var1': {'allowed': [1]}} else {'var2': {'allowed': [3, 4, 5]}, 'var3': {'allowed': [9]}} - compatibility rule no: 0",
-            "('var2', ['null value not allowed']) for if {'var1': {'allowed': [1]}} else {'var2': {'allowed': [3, 4, 5]}, 'var3': {'allowed': [9]}} - compatibility rule no: 0"
-=======
         "var1": [
             "('var3', ['null value not allowed']) for if {'var1': {'allowed': "
             +
@@ -1403,17 +970,11 @@
             +
             "[1]}} else {'var2': {'allowed': [3, 4, 5]}, 'var3': {'allowed': "
             + "[9]}} - compatibility rule no: 0",
->>>>>>> 33402dbb
         ]
     }
 
     assert not nv.validate({"var1": 0, "var2": None, "var3": 16})
     assert nv.errors == {
-<<<<<<< HEAD
-        'var1': [
-            "('var3', ['unallowed value 16']) for if {'var1': {'allowed': [1]}} else {'var2': {'allowed': [3, 4, 5]}, 'var3': {'allowed': [9]}} - compatibility rule no: 0",
-            "('var2', ['null value not allowed']) for if {'var1': {'allowed': [1]}} else {'var2': {'allowed': [3, 4, 5]}, 'var3': {'allowed': [9]}} - compatibility rule no: 0"
-=======
         "var1": [
             "('var3', ['unallowed value 16']) for if {'var1': {'allowed': " +
             "[1]}} else {'var2': {'allowed': [3, 4, 5]}, 'var3': {'allowed': "
@@ -1421,7 +982,6 @@
             "('var2', ['null value not allowed']) for if {'var1': {'allowed': "
             + "[1]}} else {'var2': {'allowed': [3, 4, 5]}, 'var3': " +
             "{'allowed': [9]}} - compatibility rule no: 0",
->>>>>>> 33402dbb
         ]
     }
 
@@ -1437,57 +997,13 @@
                 "max": 25
             }, {
                 "allowed": [88, 99]
-<<<<<<< HEAD
-            }]
-=======
             }],
->>>>>>> 33402dbb
         },
         "nomensage": {
             "nullable":
             True,
             "type":
             "integer",
-<<<<<<< HEAD
-            "compatibility": [{
-                "index": 0,
-                "if": {
-                    "menarche": {
-                        "anyof": [{
-                            "min": 5,
-                            "max": 25
-                        }, {
-                            "allowed": [99]
-                        }]
-                    }
-                },
-                "then": {
-                    "nomensage": {
-                        "nullable": False
-                    }
-                }
-            }, {
-                "index": 1,
-                "if": {
-                    "menarche": {
-                        "nullable":
-                        True,
-                        "anyof": [{
-                            "nullable": True,
-                            "filled": False
-                        }, {
-                            "allowed": [88]
-                        }]
-                    }
-                },
-                "then": {
-                    "nomensage": {
-                        "nullable": True,
-                        "filled": False
-                    }
-                }
-            }],
-=======
             "compatibility": [
                 {
                     "index": 0,
@@ -1532,19 +1048,13 @@
                     },
                 },
             ],
->>>>>>> 33402dbb
             "anyof": [{
                 "min": 10,
                 "max": 70
             }, {
                 "allowed": [88, 99]
-<<<<<<< HEAD
-            }]
-        }
-=======
             }],
         },
->>>>>>> 33402dbb
     }
     nv = create_nacc_validator(schema)
 
@@ -1557,36 +1067,22 @@
     for i in range(5, 26):
         assert not nv.validate({"menarche": 5, "nomensage": None})
     assert nv.errors == {
-<<<<<<< HEAD
-        'nomensage': [
-            "('nomensage', ['null value not allowed']) for if {'menarche': {'anyof': [{'min': 5, 'max': 25}, {'allowed': [99]}]}} then {'nomensage': {'nullable': False}} - compatibility rule no: 0"
-=======
         "nomensage": [
             "('nomensage', ['null value not allowed']) for if {'menarche': " +
             "{'anyof': [{'min': 5, 'max': 25}, {'allowed': [99]}]}} then " +
             "{'nomensage': {'nullable': False}} - compatibility rule no: 0"
->>>>>>> 33402dbb
         ]
     }
     assert not nv.validate({"menarche": 99, "nomensage": None})
     assert nv.errors == {
-<<<<<<< HEAD
-        'nomensage': [
-            "('nomensage', ['null value not allowed']) for if {'menarche': {'anyof': [{'min': 5, 'max': 25}, {'allowed': [99]}]}} then {'nomensage': {'nullable': False}} - compatibility rule no: 0"
-=======
         "nomensage": [
             "('nomensage', ['null value not allowed']) for if {'menarche': " +
             "{'anyof': [{'min': 5, 'max': 25}, {'allowed': [99]}]}} then " +
             "{'nomensage': {'nullable': False}} - compatibility rule no: 0"
->>>>>>> 33402dbb
         ]
     }
     assert not nv.validate({"menarche": 88, "nomensage": 10})
     assert nv.errors == {
-<<<<<<< HEAD
-        'nomensage': [
-            "('nomensage', ['must be empty']) for if {'menarche': {'nullable': True, 'anyof': [{'nullable': True, 'filled': False}, {'allowed': [88]}]}} then {'nomensage': {'nullable': True, 'filled': False}} - compatibility rule no: 1"
-=======
         "nomensage": [
             "('nomensage', ['must be empty']) for if {'menarche': {'nullable': "
             +
@@ -1594,15 +1090,10 @@
             +
             "[88]}]}} then {'nomensage': {'nullable': True, 'filled': False}} "
             + "- compatibility rule no: 1"
->>>>>>> 33402dbb
         ]
     }
     assert not nv.validate({"menarche": None, "nomensage": 10})
     assert nv.errors == {
-<<<<<<< HEAD
-        'nomensage': [
-            "('nomensage', ['must be empty']) for if {'menarche': {'nullable': True, 'anyof': [{'nullable': True, 'filled': False}, {'allowed': [88]}]}} then {'nomensage': {'nullable': True, 'filled': False}} - compatibility rule no: 1"
-=======
         "nomensage": [
             "('nomensage', ['must be empty']) for if {'menarche': {'nullable': "
             +
@@ -1610,7 +1101,6 @@
             +
             "[88]}]}} then {'nomensage': {'nullable': True, 'filled': False}} "
             + "- compatibility rule no: 1"
->>>>>>> 33402dbb
         ]
     }
 
@@ -1646,35 +1136,6 @@
             }, {
                 "allowed": [88.88]
             }],
-<<<<<<< HEAD
-            "compatibility": [{
-                "index": 0,
-                "if_op": "and",
-                "if": {
-                    "ftdhaird": {
-                        "allowed": [0, 1]
-                    },
-                    "ftdspit": {
-                        "allowed": [0, 1]
-                    },
-                    "ftdnose": {
-                        "allowed": [0, 1]
-                    },
-                    "ftdsnrat": {
-                        "logic": {
-                            "formula": {
-                                "and": [{
-                                    "!=": [
-                                        0, {
-                                            "count_exact": [
-                                                0, {
-                                                    "var": "ftdhaird"
-                                                }, {
-                                                    "var": "ftdspit"
-                                                }, {
-                                                    "var": "ftdnose"
-                                                }
-=======
             "compatibility": [
                 {
                     "index": 0,
@@ -1729,23 +1190,9 @@
                                                         },
                                                     ]
                                                 },
->>>>>>> 33402dbb
                                             ]
                                         },
                                     ]
-<<<<<<< HEAD
-                                }, {
-                                    "!=": [
-                                        0, {
-                                            "count_exact": [
-                                                1, {
-                                                    "var": "ftdhaird"
-                                                }, {
-                                                    "var": "ftdspit"
-                                                }, {
-                                                    "var": "ftdnose"
-                                                }
-=======
                                 }
                             }
                         },
@@ -1788,112 +1235,14 @@
                                                         },
                                                     ]
                                                 },
->>>>>>> 33402dbb
                                             ]
                                         },
                                     ]
-                                }]
+                                }
                             }
                         }
                     },
                 },
-<<<<<<< HEAD
-                "then": {
-                    "ftdsnrat": {
-                        "logic": {
-                            "formula": {
-                                "==": [{
-                                    "var": "ftdsnrat"
-                                }, {
-                                    "/": [{
-                                        "count_exact": [
-                                            1, {
-                                                "var": "ftdhaird"
-                                            }, {
-                                                "var": "ftdspit"
-                                            }, {
-                                                "var": "ftdnose"
-                                            }
-                                        ]
-                                    }, {
-                                        "count_exact": [
-                                            0, {
-                                                "var": "ftdhaird"
-                                            }, {
-                                                "var": "ftdspit"
-                                            }, {
-                                                "var": "ftdnose"
-                                            }
-                                        ]
-                                    }]
-                                }]
-                            }
-                        }
-                    }
-                }
-            }, {
-                "index": 1,
-                "if_op": "or",
-                "if": {
-                    "ftdhaird": {
-                        "nullable": True,
-                        "filled": False
-                    },
-                    "ftdspit": {
-                        "nullable": True,
-                        "filled": False
-                    },
-                    "ftdnose": {
-                        "nullable": True,
-                        "filled": False
-                    }
-                },
-                "then": {
-                    "ftdsnrat": {
-                        "allowed": [88.88]
-                    }
-                }
-            }, {
-                "index": 2,
-                "if_op": "and",
-                "if": {
-                    "ftdhaird": {
-                        "allowed": [0]
-                    },
-                    "ftdspit": {
-                        "allowed": [0]
-                    },
-                    "ftdnose": {
-                        "allowed": [0]
-                    }
-                },
-                "then": {
-                    "ftdsnrat": {
-                        "allowed": [88.88]
-                    }
-                }
-            }, {
-                "index": 3,
-                "if_op": "and",
-                "if": {
-                    "ftdhaird": {
-                        "allowed": [1]
-                    },
-                    "ftdspit": {
-                        "allowed": [1]
-                    },
-                    "ftdnose": {
-                        "allowed": [1]
-                    }
-                },
-                "then": {
-                    "ftdsnrat": {
-                        "allowed": [88.88]
-                    }
-                }
-            }]
-        }
-=======
                 {
                     "index": 1,
                     "if_op": "or",
@@ -2174,80 +1523,10 @@
                 },
             ],
         },
->>>>>>> 33402dbb
     }
 
     nv = create_nacc_validator(schema)
 
-<<<<<<< HEAD
-    assert nv.validate({
-        "ftdsnrat": 88.88,
-        "ftdhaird": 0,
-        "ftdspit": 0,
-        "ftdnose": 0
-    })
-    assert nv.validate({
-        "ftdsnrat": 88.88,
-        "ftdhaird": 1,
-        "ftdspit": 1,
-        "ftdnose": 1
-    })
-    assert nv.validate({
-        "ftdsnrat": 88.88,
-        "ftdhaird": None,
-        "ftdspit": None,
-        "ftdnose": None
-    })
-    assert nv.validate({
-        "ftdsnrat": 88.88,
-        "ftdhaird": None,
-        "ftdspit": None,
-        "ftdnose": 0
-    })
-    assert nv.validate({
-        "ftdsnrat": 88.88,
-        "ftdhaird": None,
-        "ftdspit": 1,
-        "ftdnose": 0
-    })
-
-    assert nv.validate({
-        "ftdsnrat": 2.0,
-        "ftdhaird": 1,
-        "ftdspit": 1,
-        "ftdnose": 0
-    })
-    assert nv.validate({
-        "ftdsnrat": 0.5,
-        "ftdhaird": 0,
-        "ftdspit": 1,
-        "ftdnose": 0
-    })
-
-    assert not nv.validate({
-        "ftdsnrat": 0.0,
-        "ftdhaird": 0,
-        "ftdspit": 0,
-        "ftdnose": 0
-    })
-    assert nv.errors == {
-        'ftdsnrat': [
-            "('ftdsnrat', ['unallowed value 0.0']) for if {'ftdhaird': {'allowed': [0]}, 'ftdspit': {'allowed': [0]}, 'ftdnose': {'allowed': [0]}} then {'ftdsnrat': {'allowed': [88.88]}} - compatibility rule no: 2"
-        ]
-    }
-
-    assert not nv.validate({
-        "ftdsnrat": 0.0,
-        "ftdhaird": 1,
-        "ftdspit": 1,
-        "ftdnose": 1
-    })
-    assert nv.errors == {
-        'ftdsnrat': [
-            "('ftdsnrat', ['unallowed value 0.0']) for if {'ftdhaird': {'allowed': [1]}, 'ftdspit': {'allowed': [1]}, 'ftdnose': {'allowed': [1]}} then {'ftdsnrat': {'allowed': [88.88]}} - compatibility rule no: 3"
-        ]
-    }
-=======
     # test index 0
     assert nv.validate({
         "cdrsum": 8,
@@ -2322,5 +1601,4 @@
         "commun": 3,
         "homehobb": 0.5,
         "perscare": 99.0,
-    })
->>>>>>> 33402dbb
+    })