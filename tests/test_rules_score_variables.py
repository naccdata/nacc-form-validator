--- conflicted
+++ resolved
@@ -61,19 +61,6 @@
     assert nv.validate({"total": 5, "val1": 5, "val3": 4})
 
     # invalid cases
-<<<<<<< HEAD
-    assert not nv.validate({'total': 10, 'val1': 1, 'val2': 2, 'val3': 3})
-    assert nv.errors == {
-        'total': ["Provided value 10 does not match the expected score"]
-    }
-    assert not nv.validate({'total': 9, 'val1': 5, 'val2': 2, 'val3': -7})
-    assert nv.errors == {
-        'total': ["Provided value 9 does not match the expected score"]
-    }
-    assert not nv.validate({'total': 8, 'val1': 5, 'val2': 0, 'val3': -7})
-    assert nv.errors == {
-        'total': ["Provided value 8 does not match the expected score"]
-=======
     assert not nv.validate({"total": 10, "val1": 1, "val2": 2, "val3": 3})
     assert nv.errors == {
         "total": ["Provided value 10 does not match the expected score"]
@@ -85,7 +72,6 @@
     assert not nv.validate({"total": 8, "val1": 5, "val2": 0, "val3": -7})
     assert nv.errors == {
         "total": ["Provided value 8 does not match the expected score"]
->>>>>>> 33402dbb
     }
 
 
@@ -105,19 +91,6 @@
     assert nv.validate({"total": 5, "val1": 5, "val3": 4})
 
     # invalid cases
-<<<<<<< HEAD
-    assert not nv.validate({'total': 3, 'val1': 1, 'val2': 2, 'val3': 3})
-    assert nv.errors == {
-        'total': ["Provided value 3 does not match the expected score"]
-    }
-    assert not nv.validate({'total': 1, 'val1': 5, 'val2': 2, 'val3': -7})
-    assert nv.errors == {
-        'total': ["Provided value 1 does not match the expected score"]
-    }
-    assert not nv.validate({'total': 0, 'val1': 5, 'val2': 0, 'val3': -7})
-    assert nv.errors == {
-        'total': ["Provided value 0 does not match the expected score"]
-=======
     assert not nv.validate({"total": 3, "val1": 1, "val2": 2, "val3": 3})
     assert nv.errors == {
         "total": ["Provided value 3 does not match the expected score"]
@@ -129,7 +102,6 @@
     assert not nv.validate({"total": 0, "val1": 5, "val2": 0, "val3": -7})
     assert nv.errors == {
         "total": ["Provided value 0 does not match the expected score"]
->>>>>>> 33402dbb
     }
 
 
@@ -162,19 +134,6 @@
     assert nv.validate({"total": 5, "val1": 5, "val3": 4})
 
     # invalid cases
-<<<<<<< HEAD
-    assert not nv.validate({'total': 3, 'val1': 1, 'val2': 2, 'val3': 3})
-    assert nv.errors == {
-        'total': ["Provided value 3 does not match the expected score"]
-    }
-    assert not nv.validate({'total': 1, 'val1': 5, 'val2': 2, 'val3': -7})
-    assert nv.errors == {
-        'total': ["Provided value 1 does not match the expected score"]
-    }
-    assert not nv.validate({'total': 0, 'val1': 5, 'val2': 0, 'val3': -7})
-    assert nv.errors == {
-        'total': ["Provided value 0 does not match the expected score"]
-=======
     assert not nv.validate({"total": 3, "val1": 1, "val2": 2, "val3": 3})
     assert nv.errors == {
         "total": ["Provided value 3 does not match the expected score"]
@@ -186,7 +145,6 @@
     assert not nv.validate({"total": 0, "val1": 5, "val2": 0, "val3": -7})
     assert nv.errors == {
         "total": ["Provided value 0 does not match the expected score"]
->>>>>>> 33402dbb
     }
 
 
@@ -196,14 +154,7 @@
     nv = create_nacc_validator(base_schema)
 
     with pytest.raises(ValueError) as e:
-<<<<<<< HEAD
-        nv.validate({'total': 3, 'val1': 1, 'val2': 2, 'val3': 3})
-    assert str(
-        e.value
-    ) == 'total already exists in record, cannot use as calc_var_name'
-=======
         nv.validate({"total": 3, "val1": 1, "val2": 2, "val3": 3})
     assert str(
         e.value
-    ) == "total already exists in record, cannot use as calc_var_name"
->>>>>>> 33402dbb
+    ) == "total already exists in record, cannot use as calc_var_name"