--- conflicted
+++ resolved
@@ -54,7 +54,6 @@
         return None
 
     @abstractmethod
-<<<<<<< HEAD
     def get_previous_nonempty_record(
             self, current_record: Dict[str, str], field: str) -> Optional[Dict[str, str]]:
         """Abstract method to return the previous record where field is NOT empty for the
@@ -69,7 +68,8 @@
             Dict[str, str]: Previous nonempty record or None if none found
         """
         return None
-=======
+
+    @abstractmethod
     def is_valid_rxcui(self, drugid: int) -> bool:
         """Abstract method to check whether a given drug ID is valid RXCUI.
         Override this method to implement drug ID validation. Check
@@ -82,5 +82,4 @@
         Returns:
             bool: True if provided drug ID is valid, else False
         """
-        return False
->>>>>>> 28629123
+        return False