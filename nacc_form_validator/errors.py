--- conflicted
+++ resolved
@@ -36,19 +36,12 @@
     CHECK_GDS_2 = ErrorDefinition(0x2005, "compute_gds")
     CHECK_GDS_3 = ErrorDefinition(0x2006, "compute_gds")
     CHECK_GDS_4 = ErrorDefinition(0x2007, "compute_gds")
-<<<<<<< HEAD
-    CHECK_GDS_5 = ErrorDefinition(0x2008, "compute_gds")
-    COMPARE_WITH = ErrorDefinition(0x2009, "compare_with")
-    COMPARE_WITH_PREV = ErrorDefinition(0x3000, "compare_with")
-    RXNORM = ErrorDefinition(0x3001, "check_with")
-    DATE_CONVERSION = ErrorDefinition(0x3002, 'compare_age')
-    COMPARE_AGE = ErrorDefinition(0x3003, 'compare_age')
-    COMPARE_AGE_INVALID_COMPARISON = ErrorDefinition(0x3004, 'compare_age')
-=======
     COMPARE_WITH = ErrorDefinition(0x2008, "compare_with")
     COMPARE_WITH_PREV = ErrorDefinition(0x2009, "compare_with")
     RXNORM = ErrorDefinition(0x3000, "check_with")
->>>>>>> e9822bf7
+    DATE_CONVERSION = ErrorDefinition(0x3001, 'compare_age')
+    COMPARE_AGE = ErrorDefinition(0x3002, 'compare_age')
+    COMPARE_AGE_INVALID_COMPARISON = ErrorDefinition(0x3003, 'compare_age')
 
 
 class CustomErrorHandler(BasicErrorHandler):
@@ -115,16 +108,16 @@
             + "valid scores - GDS rule no: {0}",
             0x2008:
             "input value doesn't satisfy the condition {0}",
-            0x3009:
+            0x2009:
             "failed to retrieve record for previous visit, cannot proceed with "
             + "validation {0}",
             0x3000:
             "Drug ID {0} is not a valid RXCUI",
+            0x3001:
+            "failed to convert value to a date: {0}",
             0x3002:
-            "failed to convert value to a date: {0}",
+            "input value {0} doesn't satisfy the condition: {1}",
             0x3003:
-            "input value {0} doesn't satisfy the condition: {1}",
-            0x3004:
             "input value {0} is not a valid age to compare to {1}: {2}"
         }
 
